/**
 * This is the main frontend file to make
 * an interactive ui for gdb. Everything exists in this single js
 * file (besides vendor libraries).
 *
 * There are several top-level components, most of which can render new html in the browser.
 *
 * State is managed in a single location (State._state), and each time the state
 * changes, an event is emitted, which Components listen for. Each Component can
 * re-render itself.
 *
 * The state can be changed via State.set() and retrieved via State.get(). State._state should not
 * be accessed directly.
 *
 * This pattern provides for a reactive environment, and was inspired by ReactJS, but
 * is written in plan javascript. This avoids the build system at the cost of rendering
 * less efficiently. How inneficient depends on what's being rendered . Debounce functions are used to
 * mitigate inefficiencies from rendering rapidly (see _.debounce()).
 *
 * Since this file is still being actively developed and hasn't compoletely stabilized, the
 * documentation may not be totally complete/correct.
 *
 */

window.State = (function ($, _, Awesomplete, io, moment, debug, initial_data) {
"use strict";

/**
 * Constants
 */
<<<<<<< HEAD
const ENTER_BUTTON_NUM = 13, 
      UP_BUTTON_NUM = 38, 
      DOWN_BUTTON_NUM = 40, 
      DATE_FORMAT = 'dddd, MMMM Do YYYY, h:mm:ss a'
=======
const ENTER_BUTTON_NUM = 13
, DATE_FORMAT = 'dddd, MMMM Do YYYY, h:mm:ss a'
, ANIMATED_REFRESH_ICON = "<span class='glyphicon glyphicon-refresh glyphicon-refresh-animate'></span>"
>>>>>>> cee19e7e

// print to console if debug is true
let debug_print
if(debug){
    debug_print = console.info
}else{
    debug_print = function(){
        // stubbed out
    }
}
/**
 * Globals
 */
let State = {
    init: function(){
        window.addEventListener('event_inferior_program_exited', State.event_inferior_program_exited)
        window.addEventListener('event_inferior_program_running', State.event_inferior_program_running)
        window.addEventListener('event_inferior_program_paused', State.event_inferior_program_paused)
        window.addEventListener('event_select_frame', State.event_select_frame)

        $(window).keydown(function(e){
           if((e.keyCode === ENTER_BUTTON_NUM)) {
               // when pressing enter in an input, don't redirect entire page
               e.preventDefault()
           }
       })
    },
    /**
     * Internal state. This is set upon initialization directly, then
     * updated with State.set(), and accessed with State.get().
     * New keys cannot be added, they must be statically defined below.
     */
    _state: {
        debug: debug,  // if gdbgui is run in debug mode
        interpreter: initial_data.interpreter,  // either 'gdb' or 'llvm'
        gdbgui_version: initial_data.gdbgui_version,
        latest_gdbgui_version: '(not fetched)',
        show_gdbgui_upgrades: initial_data.show_gdbgui_upgrades,
        gdb_version: localStorage.getItem('gdb_version') || undefined,  // this is parsed from gdb's output, but initialized to undefined
        gdb_pid: undefined,
        // choices are:
        // 'running'
        // 'paused'
        // 'exited'
        // undefined
        inferior_program: undefined,

        paused_on_frame: undefined,
        selected_frame_num: 0,
        current_thread_id: undefined,
        stack: [],
        locals: [],
        threads: [],

        // source files
        source_file_paths: [], // all the paths gdb says were used to compile the target binary
        files_being_fetched: [],
        fullname_to_render: null,
        current_line_of_source_code: null,
        current_assembly_address: null,
        rendered_source_file_fullname: null,
        rendered_assembly: false,
        cached_source_files: [],  // list with keys fullname, source_code

        // binary selection
        inferior_binary_path: null,
        inferior_binary_path_last_modified_unix_sec: null,
        warning_shown_for_old_binary: false,

        // registers
        register_names: [],
        previous_register_values: {},
        current_register_values: {},

        // memory
        memory_cache: {},

        // breakpoints
        breakpoints: [],

        // expressions
        expr_gdb_parent_var_currently_fetching_children: null,  // parent gdb variable name (i.e. var7)
        expr_being_created: null,  // the expression being created (i.e. myvar)
        expr_autocreated_for_locals: null,  // true when an expression is being autocreated for a local, false otherwise
        expressions: [],  // array of dicts. Key is expression, value has various keys. See Expressions component.
    },
    clear_program_state: function(){
        State.set('current_line_of_source_code', undefined)
        State.set('paused_on_frame', undefined)
        State.set('selected_frame_num', 0)
        State.set('current_thread_id', undefined)
        State.set('stack', [])
        State.set('locals', [])
    },
    event_inferior_program_exited: function(){
        State.set('inferior_program', 'exited')
        State.clear_program_state()
    },
    event_inferior_program_running: function(){
        State.set('inferior_program', 'running')
        State.clear_program_state()
    },
    event_inferior_program_paused: function(e){
        let frame = e.detail || {}
        State.set('inferior_program', 'paused')
        State.set('paused_on_frame', frame)
        State.set('fullname_to_render', frame.fullname)

        State.set('current_line_of_source_code', frame.line)
        State.set('current_assembly_address', frame.addr)
    },
    event_select_frame: function(e){
        let selected_frame_num = e.detail || 0
        State.set('selected_frame_num', selected_frame_num)
    },
    update_stack: function(stack){
        State.set('stack', stack)
        State.set('paused_on_frame', stack[State.get('selected_frame_num') || 0])

        State.set('fullname_to_render', State.get('paused_on_frame').fullname)

        State.set('current_line_of_source_code', State.get('paused_on_frame').line)
        State.set('current_assembly_address', State.get('paused_on_frame').addr)
    },
    set_locals: function(locals){
        State.set('locals', locals)
    },
    /**
     * Set value of one of the keys in the current state.
     * Raise error if key does not exist.
     * If value was changed, dispatch event so other components can react.
     */
    set: function(key, value){
        if(!(key in State._state)){
            console.error(`tried to update state with key that does not exist: ${key}`)
        }

        let oldval = State._state[key]

        // make new copy so reference cannot be modified
        let _value
        if(_.isArray(value)){
            _value = $.extend(true, [], value)
        }else if (_.isObject(value)){
            _value = $.extend(true, {}, value)
        }else{
            _value = value
        }

        // update the state
        State._state[key] = _value
        if(oldval !== _value){
            if(_.isArray(oldval) && _.isArray(_value)){
                debug_print(`${key} was changed from array of length ${oldval.length} to ${_value.length}`)
            }else{
                debug_print(`${key} was changed from ${oldval} to ${_value}`)
            }
            // tell listeners that the state changed
            State.dispatch_state_change(key)
        }
    },
    /**
     * Get value of one of the keys in the current state.
     * Return a new object, not a refrence to a value.
     */
    get: function(key){
        if(!_.isUndefined(arguments[1])){
            console.error('only one argument is allowed to this function')
        }else if(!(key in State._state)){
            console.error(`tried to update state with key that does not exist: ${key}`)
        }

        let val = State._state[key]
        if(_.isArray(val)){
            return $.extend(true, [], val)
        }else if (_.isObject(val)){
            return $.extend(true, {}, val)
        }else{
            return val
        }
    },
    add_source_file_to_cache: function(obj){
        let cached_source_files = State.get('cached_source_files')
        cached_source_files.push(obj)
        State.set('cached_source_files', cached_source_files)
    },
    save_breakpoints: function(payload){
        State.set('breakpoints', [])
        if(payload && payload.BreakpointTable && payload.BreakpointTable.body){
            for (let breakpoint of payload.BreakpointTable.body){
                State.save_breakpoint(breakpoint)
            }
        }
    },
    save_breakpoint: function(breakpoint){
        let bkpt = $.extend(true, {}, breakpoint)

        bkpt.is_parent_breakpoint = bkpt.addr === '<MULTIPLE>'
        // parent breakpoints have numbers like "5.6", whereas normal breakpoints and parent breakpoints have numbers like "5"
        bkpt.is_child_breakpoint = (parseInt(bkpt.number) !== parseFloat(bkpt.number))
        bkpt.is_normal_breakpoint = (!bkpt.is_parent_breakpoint && !bkpt.is_child_breakpoint)

        if(bkpt.is_child_breakpoint){
            bkpt.parent_breakpoint_number = parseInt(bkpt.number)
        }

        if ('fullname' in breakpoint && breakpoint.fullname){
            // this is a normal/child breakpoint; gdb gives it the fullname
            bkpt.fullname_to_display = breakpoint.fullname
        }else if ('original-location' in breakpoint && breakpoint['original-location']){
            // this breakpoint is the parent breakpoint of multiple other breakpoints. gdb does not give it
            // the fullname field, but rather the "original-location" field.
            // example breakpoint['original-location']: /home/file.h:19
            // so we need to parse out the line number, and store it
            [bkpt.fullname_to_display, bkpt.line] = Util.parse_fullname_and_line(breakpoint['original-location'])
        }else{
            bkpt.fullname_to_display = null
        }

        // add the breakpoint if it's not stored already
        let bkpts = State.get('breakpoints')
        if(bkpts.indexOf(bkpt) === -1){
            bkpts.push(bkpt)
            State.set('breakpoints', bkpts)
        }
        return bkpt
    },
}
/**
 * Debounce the event emission for more efficient/smoother rendering
 */
State.dispatch_state_change = _.debounce((key) => {
        debug_print('dispatching event_global_state_changed')
        window.dispatchEvent(new CustomEvent('event_global_state_changed', {'detail': {'key_changed': key}}))
    }, 50)


/**
 * The StatusBar component display the most recent gdb status
 * at the top of the page
 */
const StatusBar = {
    el: $('#status'),
    /**
     * Render a new status
     * @param status_str: The string to render
     * @param error: Whether this string relates to an error condition. If true,
     *                  a red label appears
     */
    render: function(status_str, error=false){
        if(error){
            StatusBar.el.html(`<span class='label label-danger'>error</span>&nbsp;${status_str}`)
        }else{
            StatusBar.el.html(status_str)
        }
    },
    /**
     * Handle http responses with error codes
     * @param response: response from server
     */
    render_ajax_error_msg: function(response){
        if (response.responseJSON && response.responseJSON.message){
            StatusBar.render(_.escape(response.responseJSON.message), true)
        }else{
            StatusBar.render(`${response.statusText} (${response.status} error)`, true)
        }
    },
    /**
     * Render pygdbmi response
     * @param mi_obj: gdb mi obj from pygdbmi
     */
    render_from_gdb_mi_response: function(mi_obj){
        if(!mi_obj){
            return
        }
        // Update status
        let status = [],
            error = false
        if (mi_obj.message){
            if(mi_obj.message === 'error'){
                error = true
            }else{
                status.push(mi_obj.message)
            }
        }
        if (mi_obj.payload){
            const interesting_keys = ['msg', 'reason', 'signal-name', 'signal-meaning']
            for(let k of interesting_keys){
                if (mi_obj.payload[k]) {status.push(mi_obj.payload[k])}
            }

            if (mi_obj.payload.frame){
                for(let i of ['file', 'func', 'line', 'addr']){
                    if (i in mi_obj.payload.frame){
                        status.push(`${i}: ${mi_obj.payload.frame[i]}`)
                    }
                }
            }
        }
        StatusBar.render(status.join(', '), error)
    }
}

/**
 * This object contains methods to interact with
 * gdb, but does not directly render anything in the DOM.
 */
const GdbApi = {
    init: function(){
        $("body").on("click", ".gdb_cmd", GdbApi.click_gdb_cmd_button)
        $('#run_button').click(GdbApi.click_run_button)
        $('#continue_button').click(GdbApi.click_continue_button)
        $('#next_button').click(GdbApi.click_next_button)
        $('#step_button').click(GdbApi.click_step_button)
        $('#return_button').click(GdbApi.click_return_button)
        $('#next_instruction_button').click(GdbApi.click_next_instruction_button)
        $('#step_instruction_button').click(GdbApi.click_step_instruction_button)
        $('#send_interrupt_button').click(GdbApi.click_send_interrupt_button)

        window.addEventListener('event_inferior_program_exited', GdbApi.event_inferior_program_exited)
        window.addEventListener('event_inferior_program_running', GdbApi.event_inferior_program_running)
        window.addEventListener('event_inferior_program_paused', GdbApi.event_inferior_program_paused)
        window.addEventListener('event_select_frame', GdbApi.event_select_frame)

        GdbApi.socket = io.connect(`http://${document.domain}:${location.port}/gdb_listener`);

        GdbApi.socket.on('connect', function(){
            debug_print('connected')
        });

        GdbApi.socket.on('gdb_response', function(response_array) {
            process_gdb_response(response_array)
        });

        GdbApi.socket.on('error_running_gdb_command', function(data) {
            StatusBar.render(`Error occured on server when running gdb command: ${data.message}`, true)
        });

        GdbApi.socket.on('gdb_pid', function(gdb_pid) {
            State.set('gdb_pid', gdb_pid)
            StatusBar.render(`${State.get('interpreter')} process ${gdb_pid} is running for this tab`)
        });

        GdbApi.socket.on('disconnect', function(){
            // we no longer need to warn the user before they exit the page since the gdb process
            // on the server is already gone
            window.onbeforeunload = () => null

            // show modal
            Modal.render('gdb closed on server', `gdb (pid ${State.get('gdb_pid')}) was closed for this tab because the websocket connection for this tab was disconnected.
                <p>
                Each tab has its own instance of gdb running on the backend. Open new tab to start new instance of gdb.`)
            debug_print('disconnected')
        });

    },
    click_run_button: function(e){
        window.dispatchEvent(new Event('event_inferior_program_running'))
        GdbApi.run_gdb_command('-exec-run')
    },
    inferior_is_paused: function(){
        return ([undefined, 'paused'].indexOf(State.get('inferior_program')) >= 0)
    },
    click_continue_button: function(e){
        window.dispatchEvent(new Event('event_inferior_program_running'))
        GdbApi.run_gdb_command('-exec-continue')
    },
    click_next_button: function(e){
        window.dispatchEvent(new Event('event_inferior_program_running'))
        GdbApi.run_gdb_command('-exec-next')
    },
    click_step_button: function(e){
        window.dispatchEvent(new Event('event_inferior_program_running'))
        GdbApi.run_gdb_command('-exec-step')
    },
    click_return_button: function(e){
        // From gdb mi docs (https://sourceware.org/gdb/onlinedocs/gdb/GDB_002fMI-Program-Execution.html#GDB_002fMI-Program-Execution):
        // `-exec-return` Makes current function return immediately. Doesn't execute the inferior.
        // That means we do NOT dispatch the event `event_inferior_program_running`, because it's not, in fact, running.
        // The return also doesn't even indicate that it's paused, so we need to manually trigger the event here.
        GdbApi.run_gdb_command('-exec-return')
        window.dispatchEvent(new Event('event_inferior_program_paused'))
    },
    click_next_instruction_button: function(e){
        window.dispatchEvent(new Event('event_inferior_program_running'))
        GdbApi.run_gdb_command('-exec-next-instruction')
    },
    click_step_instruction_button: function(e){
        window.dispatchEvent(new Event('event_inferior_program_running'))
        GdbApi.run_gdb_command('-exec-step-instruction')
    },
    click_send_interrupt_button: function(e){
        window.dispatchEvent(new Event('event_inferior_program_running'))
        GdbApi.run_gdb_command('-exec-interrupt')
    },
    click_gdb_cmd_button: function(e){
        if (e.currentTarget.dataset.cmd !== undefined){
            // run single command
            // i.e. <a data-cmd='cmd' />
            GdbApi.run_gdb_command(e.currentTarget.dataset.cmd)
        }else if (e.currentTarget.dataset.cmd0 !== undefined){
            // run multiple commands
            // i.e. <a data-cmd0='cmd 0' data-cmd1='cmd 1' data-...>
            let cmds = []
            let i = 0
            let cmd = e.currentTarget.dataset[`cmd${i}`]
            // extract all commands into an array, then run them
            // (max of 100 commands)
            while(cmd !== undefined && i < 100){
                cmds.push(cmd)
                i++
                cmd = e.currentTarget.dataset[`cmd${i}`]
            }
            GdbApi.run_gdb_command(cmds)
        }else{
            console.error('expected cmd or cmd0 [cmd1, cmd2, ...] data attribute(s) on element')
        }
    },
    event_inferior_program_running: function(){
        // do nothing
    },
    event_inferior_program_paused: function(){
        GdbApi.refresh_state_for_gdb_pause()
    },
    event_select_frame: function(e){
        let framenum = e.detail
        GdbApi.run_gdb_command(`-stack-select-frame ${framenum}`)
        GdbApi.refresh_state_for_gdb_pause()
    },
    /**
     * runs a gdb cmd (or commands) directly in gdb on the backend
     * validates command before sending, and updates the gdb console and status bar
     * @param cmd: a string or array of strings, that are directly evaluated by gdb
     * @return nothing
     */
    run_gdb_command: function(cmd){
        if(_.trim(cmd) === ''){
            return
        }

        let cmds = cmd
        if(_.isString(cmds)){
            cmds = [cmds]
        }

        // add the send command to the console to show commands that are
        // automatically run by gdb
        if(State.get('debug')){
            GdbConsoleComponent.add_sent_commands(cmds)
        }

        StatusBar.render(ANIMATED_REFRESH_ICON)
        GdbApi.socket.emit('run_gdb_command', {cmd: cmds});
    },
    /**
     * Run a user-defined command, then refresh the state
     * @param user_cmd (str or array): command or commands to run before refreshing state
     */
    run_command_and_refresh_state: function(user_cmd){
        if(!user_cmd){
            console.error('missing required argument')
            return
        }
        let cmds = []
        if(_.isArray(user_cmd)){
            cmds = cmds.concat(user_cmd)
        }else if (_.isString(user_cmd) && user_cmd.length > 0){
            cmds.push(user_cmd)
        }
        cmds = cmds.concat(GdbApi._get_refresh_state_for_pause_cmds())
        GdbApi.run_gdb_command(cmds)
    },
    /**
     * Get array of commands to send to gdb that refreshes everything in the
     * frontend
     */
    _get_refresh_state_for_pause_cmds: function(){
        let cmds = [
            // get info on current thread
            '-thread-info',
            // print the name, type and value for simple data types,
            // and the name and type for arrays, structures and unions.
            '-stack-list-variables --simple-values',
            // flush inferior process' output (if any)
            // by default, it only flushes when the program terminates
            // so this additional call is needed
            GdbApi.get_flush_output_cmd()
        ]
        if(State.get('interpreter') === 'gdb'){
            // update all user-defined variables in gdb
            cmds.push('-var-update --all-values *')
        }else if(State.get('interpreter') === 'lldb'){
            // the * arg doesn't work, so loop over all
            // names and push commands for each
            cmds = cmds.concat(Expressions.get_update_cmds())
        }

        // update registers
        cmds = cmds.concat(Registers.get_update_cmds())

        // re-fetch memory over desired range as specified by DOM inputs
        cmds = cmds.concat(Memory.get_gdb_commands_from_inputs())

        // refresh breakpoints
        cmds.push(GdbApi.get_break_list_cmd())

        // List the frames currently on the stack.
        cmds.push('-stack-list-frames')
        return cmds
    },
    /**
     * Request relevant state information from gdb to refresh UI
     */
    refresh_state_for_gdb_pause: function(){
        GdbApi.run_gdb_command(GdbApi._get_refresh_state_for_pause_cmds())
    },
    refresh_breakpoints: function(){
        GdbApi.run_gdb_command([GdbApi.get_break_list_cmd()])
    },
    get_inferior_binary_last_modified_unix_sec(path){
        $.ajax({
            url: "/get_last_modified_unix_sec",
            cache: false,
            method: 'GET',
            data: {'path': path},
            success: GdbApi._recieve_last_modified_unix_sec,
            error: GdbApi._error_getting_last_modified_unix_sec,
        })
    },
    get_insert_break_cmd: function(fullname, line){
        if(State.get('interpreter') === 'gdb'){
            return [`-break-insert ${State.get('rendered_source_file_fullname')}:${line}`]
        }else{
            console.log('TODOLLDB - find mi-friendly command')
            return [`breakpoint set --file ${State.get('rendered_source_file_fullname')} --line ${line}`]
        }
    },
    get_delete_break_cmd: function(bkpt_num){
        if(State.get('interpreter') === 'gdb'){
            return `-break-delete ${bkpt_num}`
        }else{
            console.log('TODOLLDB - find mi-friendly command')
            return `breakpoint delete ${bkpt_num}`
        }
    },
    get_break_list_cmd: function(){
        if(State.get('interpreter') === 'gdb'){
            return '-break-list'
        }else if(State.get('interpreter') === 'lldb'){
            console.log('TODOLLDB - find mi-friendly command')
            return 'breakpoint list'
        }
    },
    get_flush_output_cmd: function(){
        if(State.get('interpreter') === 'gdb'){
            return '-data-evaluate-expression fflush(0)'
        }else if(State.get('interpreter') === 'lldb'){
            return ''
        }
    },
    _recieve_last_modified_unix_sec(data){
        if(data.path === State.get('inferior_binary_path')){
            State.set('inferior_binary_path_last_modified_unix_sec', data.last_modified_unix_sec)
        }
    },
    _error_getting_last_modified_unix_sec(data){
        State.set('inferior_binary_path', null)
    }
}

/**
 * Some general utility methods
 */
const Util = {
    /**
     * Get html table
     * @param columns: array of strings
     * @param data: array of arrays of data
     */
    get_table: function(columns, data, style='') {
        var result = [`<table class='table table-bordered table-condensed' style="${style}">`];
        if(columns){
            result.push("<thead>")
            result.push("<tr>")
            for (let h of columns){
                result.push(`<th>${h}</th>`)
            }
            result.push("</tr>")
            result.push("</thead>")
        }

        if(data){
            result.push("<tbody>")
            for(let row of data) {
                    result.push("<tr>")
                    for(let cell of row){
                            result.push(`<td>${cell}</td>`)
                    }
                    result.push("</tr>")
            }
        }
        result.push("</tbody>")
        result.push("</table>")
        return result.join('\n')
    },
    /**
     * Escape gdb's output to be browser compatible
     * @param s: string to mutate
     */
    escape: function(s){
        return s.replace("<", "&lt;")
                .replace(">", "&gt;")
                .replace(/\\n/g, '<br>')
                .replace(/\\"/g, '"')
                .replace(/\\t/g, '&nbsp')
    },
    /**
     * @param fullname_and_line: i.e. /path/to/file.c:78
     * @param default_line_if_not_found: i.e. 0
     * @return: Array, with 0'th element == path, 1st element == line
     */
    parse_fullname_and_line: function(fullname_and_line, default_line_if_not_found=undefined){
        let user_input_array = fullname_and_line.split(':'),
            fullname = user_input_array[0],
            line = default_line_if_not_found
        if(user_input_array.length === 2){
            line = user_input_array[1]
        }
        return [fullname, line]
    }
}

/**
 * A component to mimicks the gdb console.
 * It stores previous commands, and allows you to enter new ones.
 * It also displays any console output.
 */
const GdbConsoleComponent = {
    el: $('#console'),
    init: function(){
        $('.clear_console').click(GdbConsoleComponent.clear_console)
        $("body").on("click", ".sent_command", GdbConsoleComponent.click_sent_command)
    },
    clear_console: function(){
        GdbConsoleComponent.el.html('')
    },
    add: function(s, stderr=false){
        let strings = _.isString(s) ? [s] : s,
            cls = stderr ? 'stderr' : ''
        strings.map(string => GdbConsoleComponent.el.append(`<p class='margin_sm output ${cls}'>${Util.escape(string)}</p>`))
    },
    add_sent_commands(cmds){
        if(!_.isArray(cmds)){
            cmds = [cmds]
        }
        cmds.map(cmd => GdbConsoleComponent.el.append(`<p class='margin_sm output sent_command pointer' data-cmd="${cmd}">${Util.escape(cmd)}</p>`))
        GdbConsoleComponent.scroll_to_bottom()
    },
    _scroll_to_bottom: function(){
        GdbConsoleComponent.el.animate({'scrollTop': GdbConsoleComponent.el.prop('scrollHeight')})
    },
    click_sent_command: function(e){
        // when a previously sent command is clicked, populate the command input
        // with it
        let previous_cmd_from_history = (e.currentTarget.dataset.cmd)
        GdbCommandInput.set_input_text(previous_cmd_from_history)
        // put focus back in input so user can just hit enter
        GdbCommandInput.el.focus()
        //reset up-down arrow cmd history index
        localStorage.setItem('cache-cmd-index', 0)
    },
}
GdbConsoleComponent.scroll_to_bottom = _.debounce(GdbConsoleComponent._scroll_to_bottom, 300, {leading: true})

/**
 * A component to display, in gory detail, what is
 * returned from gdb's machine interface. This displays the
 * data source that is fed to all components and UI elements
 * in gdb gui, and is useful when debugging gdbgui, or
 * a command that failed but didn't have a useful failure
 * message in gdbgui.
 */
const GdbMiOutput = {
    el: $('#gdb_mi_output'),
    init: function(){
        $('.clear_mi_output').click(GdbMiOutput.clear)
        if(!debug){
            GdbMiOutput.el.html('this widget is only enabled in debug mode')
        }
    },
    clear: function(){
        GdbMiOutput.el.html('')
    },
    add_mi_output: function(mi_obj){
        if(debug){
            let mi_obj_dump = JSON.stringify(mi_obj, null, 4)
            mi_obj_dump = mi_obj_dump.replace(/[^(\\)]\\n/g).replace("<", "&lt;").replace(">", "&gt;")
            GdbMiOutput.el.append(`<p class='pre margin_sm output'>${mi_obj.type}:<br>${mi_obj_dump}</span>`)
            return
        }else{
            // dont append to this in release mode
        }
    },
    _scroll_to_bottom: function(){
        GdbMiOutput.el.animate({'scrollTop': GdbMiOutput.el.prop('scrollHeight')})
    }
}
GdbMiOutput.scroll_to_bottom = _.debounce(GdbMiOutput._scroll_to_bottom, 300, {leading: true})

/**
 * The breakpoint table component
 */
const Breakpoint = {
    el: $('#breakpoints'),
    init: function(){
        $("body").on("click", ".toggle_breakpoint_enable", Breakpoint.toggle_breakpoint_enable)
        Breakpoint.render()
        window.addEventListener('event_global_state_changed', Breakpoint.event_global_state_changed)
    },
    toggle_breakpoint_enable: function(e){
        if($(e.currentTarget).prop('checked')){
            GdbApi.run_gdb_command([`-break-enable ${e.currentTarget.dataset.breakpoint_num}`, GdbApi.get_break_list_cmd()])
        }else{
            GdbApi.run_gdb_command([`-break-disable ${e.currentTarget.dataset.breakpoint_num}`, GdbApi.get_break_list_cmd()])
        }
    },
    event_global_state_changed: function(){
        Breakpoint.render()
    },
    render: function(){
        const MAX_CHARS_TO_SHOW_FROM_SOURCE = 40
        let bkpt_html = ''

        for (let b of State.get('breakpoints')){
            let checked = b.enabled === 'y' ? 'checked' : ''
            , source_line = '(file not cached)'

            // if we have the source file cached, we can display the line of text
            let source_file_obj = SourceCode.get_source_file_obj_from_cache(b.fullname_to_display)
            if(source_file_obj && source_file_obj.source_code && source_file_obj.source_code.length >= (b.line - 1)){
                let line = SourceCode.get_source_file_obj_from_cache(b.fullname_to_display).source_code[b.line - 1]
                if(line.length > MAX_CHARS_TO_SHOW_FROM_SOURCE){
                    line = line.slice(0, MAX_CHARS_TO_SHOW_FROM_SOURCE) + '...'
                }

                source_line = `
                <span class='monospace' style='white-space: nowrap; font-size: 0.9em;'>
                    ${line}
                </span>
                <br>`
            }

            let delete_text, info_glyph, function_text, location_text, bkpt_num_to_delete
            if(b.is_child_breakpoint){
                bkpt_num_to_delete = b.parent_breakpoint_number
                info_glyph = `<span class='glyphicon glyphicon-th-list' title='Child breakpoint automatically created from parent. If parent or any child of this tree is deleted, all related breakpoints will be deleted.'></span>`
            }else if(b.is_parent_breakpoint){
                info_glyph = `<span class='glyphicon glyphicon-th-list' title='Parent breakpoint with one or more child breakpoints. If parent or any child of this tree is deleted, all related breakpoints will be deleted.'></span>`
                bkpt_num_to_delete = b.number
            }else{
                bkpt_num_to_delete = b.number
                info_glyph = ''
            }

            delete_text = Breakpoint.get_delete_breakpoint_link(bkpt_num_to_delete,
                `<div style='width: 10px; display: inline;'>
                    <span class='glyphicon glyphicon-trash breakpoint_trashcan'> </span>
                </div>`)

            if(b.is_parent_breakpoint){
                function_text = `
                <span class=placeholder>
                ${info_glyph} parent breakpoint on inline, template, or ambiguous location
                </span>`

                location_text = `
                <span>
                    ${b.fullname_to_display}:${b.line}
                </span>
                `
            }else{
                function_text = `
                    <span class=monospace>
                        ${info_glyph} ${b.func}
                    </span>
                    <span style='color: #bbbbbb; font-style: italic;'>
                        thread groups: ${b['thread-groups']}
                    </span>
                    `
                location_text = `
                    <span>
                        ${b.fullname_to_display}:${b.line}
                    </span>
                    `
            }

            bkpt_html += `
            <div class='breakpoint'>
                <div ${SourceCode.get_attrs_to_view_file(b.fullname_to_display, b.line)}>
                    <table style='width: 100%; font-size: 0.9em; border-width: 1px; border-color: black;' class='lighttext table-condensed'>
                        <tr>
                            <td>
                                ${delete_text}
                                <input type='checkbox' ${checked} class='toggle_breakpoint_enable' data-breakpoint_num='${b.number}'/>
                                ${function_text}

                        <tr>
                            <td>
                                ${location_text}

                        <tr>
                            <td>
                                ${source_line}
                    </table>
                </div>
            </div>
            `
        }

        if(bkpt_html === ''){
            bkpt_html = '<span class=placeholder>no breakpoints</span>'
        }
        Breakpoint.el.html(bkpt_html)
    },
    remove_breakpoint_if_present: function(fullname, line){
        for (let b of State.get('breakpoints')){
            if (b.fullname === fullname && b.line === line){
                let cmd = [GdbApi.get_delete_break_cmd(b.number), GdbApi.get_break_list_cmd()]
                GdbApi.run_gdb_command(cmd)
            }
        }
    },
    get_delete_breakpoint_link: function(breakpoint_number, text='remove'){
        return `<a class="gdb_cmd pointer" data-cmd0="${GdbApi.get_delete_break_cmd(breakpoint_number)}" data-cmd1="${GdbApi.get_break_list_cmd()}">${text}</a>`
    },
    get_breakpoint_lines_for_file: function(fullname){
        return State.get('breakpoints').filter(b => (b.fullname_to_display === fullname) && b.enabled === 'y').map(b => parseInt(b.line))
    },
    get_disabled_breakpoint_lines_for_file: function(fullname){
        return State.get('breakpoints').filter(b => (b.fullname_to_display === fullname) && b.enabled !== 'y').map(b => parseInt(b.line))
    },
}

/**
 * The source code component
 */
const SourceCode = {
    el: $('#code_table'),
    el_code_container: $('#code_container'),
    el_title: $('#source_code_heading'),
    el_jump_to_line_input: $('#jump_to_line'),
    init: function(){
        $("body").on("click", ".source_code_row td.line_num", SourceCode.click_gutter)
        $("body").on("click", ".view_file", SourceCode.click_view_file)
        $('#checkbox_show_assembly').change(SourceCode.show_assembly_checkbox_changed)
        $('#refresh_cached_source_files').click(SourceCode.refresh_cached_source_files)
        SourceCode.el_jump_to_line_input.keydown(SourceCode.keydown_jump_to_line)

        window.addEventListener('event_inferior_program_exited', SourceCode.event_inferior_program_exited)
        window.addEventListener('event_inferior_program_running', SourceCode.event_inferior_program_running)
        window.addEventListener('event_global_state_changed', SourceCode.event_global_state_changed)
    },
    event_inferior_program_exited: function(e){
        SourceCode.remove_line_highlights()
        SourceCode.clear_cached_source_files()
    },
    event_inferior_program_running: function(e){
        SourceCode.remove_line_highlights()
    },
    event_global_state_changed: function(){
        SourceCode.render()
    },
    click_gutter: function(e){
        let line = e.currentTarget.dataset.line
        if(e.currentTarget.classList.contains('breakpoint') || e.currentTarget.classList.contains('breakpoint_disabled')){
            // clicked gutter with a breakpoint, remove it
            Breakpoint.remove_breakpoint_if_present(State.get('rendered_source_file_fullname'), line)

        }else{
            // clicked with no breakpoint, add it, and list all breakpoints to make sure breakpoint table is up to date
            let fullname = State.get('rendered_source_file_fullname')
            GdbApi.run_gdb_command(GdbApi.get_insert_break_cmd(fullname, line))
        }
    },
    is_cached: function(fullname){
        return State.get('cached_source_files').some(f => f.fullname === fullname)
    },
    get_cached_assembly_for_file: function(fullname){
        for(let file of State.get('cached_source_files')){
            if(file.fullname === fullname){
                return file.assembly
            }
        }
        return null
    },
    refresh_cached_source_files: function(e){
        SourceCode.clear_cached_source_files()
        SourceCode.render()
    },
    clear_cached_source_files: function(){
        State.set('cached_source_files', [])
    },
    /**
     * Return html that can be displayed alongside source code
     * @param show_assembly: Boolean
     * @param assembly: Array of assembly data
     * @param line_num: line for which assembly html should be returned
     * @returns two <td> html elements with appropriate assembly code
     */
    get_assembly_html_for_line: function(show_assembly, assembly, line_num, addr){
        let instruction_content = [],
            func_and_addr_content = []

        if(show_assembly && assembly[line_num]){

            let instructions_for_this_line = assembly[line_num]
            for(let i of instructions_for_this_line){
                let cls = (addr === i.address) ? 'current_assembly_command assembly' : 'assembly'
                , addr_link = Memory.make_addrs_into_links(i.address)
                , instruction = Memory.make_addrs_into_links(i.inst)
                instruction_content.push(`
                    <span style="white-space: nowrap;" class='${cls}' data-addr=${i.address}>
                        ${instruction}(${i.opcodes}) ${i['func-name']}+${i['offset']} ${addr_link}
                    </span>`)
                // i.e. mov $0x400684,%edi(00) main+8 0x0000000000400585
            }

            instruction_content = instruction_content.join('<br>')
        }

        return `
        <td valign="top" class='assembly'>
            ${instruction_content}
        </td>`
    },
    /**
     * Show modal warning if user is trying to show a file that was modified after the binary was compiled
     */
    show_modal_if_file_modified_after_binary(fullname){
        let obj = SourceCode.get_source_file_obj_from_cache(fullname)
        if(obj && State.get('inferior_binary_path')){
            if((obj.last_modified_unix_sec > State.get('inferior_binary_path_last_modified_unix_sec'))
                    && State.get('warning_shown_for_old_binary') !== true){
                Modal.render('Warning', `A source file was modified <bold>after</bold> the binary was compiled. Recompile the binary, then try again. Otherwise the source code may not
                    match the binary.
                    <p>
                    <p>Source file: ${fullname}, modified ${moment(obj.last_modified_unix_sec * 1000).format(DATE_FORMAT)}
                    <p>Binary: ${State.get('inferior_binary_path')}, modified ${moment(State.get('inferior_binary_path_last_modified_unix_sec') * 1000).format(DATE_FORMAT)}`)
                State.set('warning_shown_for_old_binary', true)
            }
        }
    },
    /**
     * Render a cached source file
     */
    render_cached_source_file: function(fullname, source_code, scroll_to_line=1, addr=undefined){
    },
    make_current_line_visible: function(){
        SourceCode.scroll_to_jq_selector($("#scroll_to_line"))
    },
    render: function(){
        let fullname = State.get('fullname_to_render')
        , current_line_of_source_code = parseInt(State.get('current_line_of_source_code'))
        , addr = State.get('current_assembly_address')

        if(State.get('fullname_to_render') === null){
            return
        }else if(!SourceCode.is_cached(State.get('fullname_to_render'))){
            SourceCode.fetch_file(State.get('fullname_to_render'))
            return
        }

        let f = _.find(State.get('cached_source_files'), i => i.fullname === fullname)
        let source_code = f.source_code

        // make sure desired line is within number of lines of source code
        if(current_line_of_source_code > source_code.length){
            SourceCode.el_jump_to_line_input.val(source_code.length)
            State.set('current_line_of_source_code', source_code.length)
        }else if (current_line_of_source_code <= 0){
            SourceCode.el_jump_to_line_input.val(1)
            State.set('current_line_of_source_code', 1)
        }

        SourceCode.show_modal_if_file_modified_after_binary(fullname)

        let assembly,
            show_assembly = SourceCode.show_assembly_box_is_checked()

        // don't re-render all the lines if they are already rendered.
        // just update breakpoints and line highlighting
        if(fullname === State.get('rendered_source_file_fullname')){
            if((!show_assembly && State.get('rendered_assembly') === false) || (show_assembly && State.get('rendered_assembly') === true)) {
                SourceCode.highlight_paused_line_and_scrollto_line(fullname, State.get('current_line_of_source_code'), addr)
                SourceCode.render_breakpoints()
                SourceCode.make_current_line_visible()
                return
            }else{
                // user wants to see assembly but it hasn't been rendered yet,
                // so continue on
            }
        }

        if(show_assembly){
            assembly = SourceCode.get_cached_assembly_for_file(fullname)
            if(_.isEmpty(assembly)){
                SourceCode.fetch_disassembly(fullname)
                return  // when disassembly is returned, the source file will be rendered
            }
        }

        let line_num = 1,
            tbody = []

        for (let line of source_code){
            line = line.replace("<", "&lt;")
            line = line.replace(">", "&gt;")

            let assembly_for_line = SourceCode.get_assembly_html_for_line(show_assembly, assembly, line_num, addr)

            tbody.push(`
                <tr class='source_code_row'>
                    <td valign="top" class='line_num right_border' data-line=${line_num} style='width: 30px;'>
                        <div>${line_num}</div>
                    </td>

                    <td valign="top" class='line_of_code' data-line=${line_num}>
                        <pre style='white-space: pre-wrap;'>${line}</pre>
                    </td>

                    ${assembly_for_line}
                </tr>
                `)
            line_num++;
        }
        SourceCode.el_title.text(fullname)
        SourceCode.el.html(tbody.join(''))
        SourceCode.render_breakpoints()
        SourceCode.highlight_paused_line_and_scrollto_line()


        State.set('rendered_source_file_fullname', fullname)
        State.set('rendered_assembly', show_assembly)
    },
    // re-render breakpoints on whichever file is loaded
    render_breakpoints: function(){
        document.querySelectorAll('.line_num.breakpoint').forEach(el => el.classList.remove('breakpoint'))
        document.querySelectorAll('.line_num.disabled_breakpoint').forEach(el => el.classList.remove('disabled_breakpoint'))
        if(_.isString(State.get('rendered_source_file_fullname'))){

            let bkpt_lines = Breakpoint.get_breakpoint_lines_for_file(State.get('rendered_source_file_fullname'))
            , disabled_breakpoint_lines = Breakpoint.get_disabled_breakpoint_lines_for_file(State.get('rendered_source_file_fullname'))

            for(let bkpt_line of bkpt_lines){
                let js_line = $(`td.line_num[data-line=${bkpt_line}]`)[0]
                if(js_line){
                    $(js_line).addClass('breakpoint')
                }
            }

            for(let bkpt_line of disabled_breakpoint_lines){
                let js_line = $(`td.line_num[data-line=${bkpt_line}]`)[0]
                if(js_line){
                    $(js_line).addClass('disabled_breakpoint')
                }
            }
        }
    },
    /**
     * Scroll to a jQuery selection in the source code table
     * Used to jump around to various lines
     */
    scroll_to_jq_selector: function(jq_selector){
        if (jq_selector.length === 1){  // make sure something is selected before trying to scroll to it
            let top_of_container = SourceCode.el_code_container.position().top,
                height_of_container = SourceCode.el_code_container.height(),
                bottom_of_container = top_of_container + height_of_container,
                top_of_line = jq_selector.position().top,
                bottom_of_line = top_of_line+ jq_selector.height(),
                top_of_table = jq_selector.closest('table').position().top

            if ((top_of_line >= top_of_container) && (bottom_of_line < (bottom_of_container))){
                // do nothing, it's already in view
            }else{
                // line is out of view, scroll so it's in the middle of the table
                const time_to_scroll = 0
                SourceCode.el_code_container.animate({'scrollTop': top_of_line - (top_of_table + height_of_container/2)}, time_to_scroll)
            }
        }else{
            // nothing to scroll to
        }
    },
    /**
     * Current line has an id in the DOM and a variable
     * Remove the id and highlighting in the DOM, and set the
     * variable to null
     */
    remove_line_highlights: function(){
        $('#scroll_to_line').removeAttr('id')
        document.querySelectorAll('.flash').forEach(el => el.classList.remove('flash'))
        document.querySelectorAll('.current_assembly_command').forEach(el => el.classList.remove('current_assembly_command'))
        document.querySelectorAll('.paused_on_line').forEach(el => el.classList.remove('paused_on_line'))
    },
    highlight_paused_line_and_scrollto_line: function(){
        SourceCode.remove_line_highlights()

        let fullname = State.get('rendered_source_file_fullname')
        , line_num = State.get('current_line_of_source_code')
        , addr = State.get('current_assembly_address')
        , inferior_program_is_paused_in_this_file = _.isObject(State.get('paused_on_frame')) && State.get('paused_on_frame').fullname === fullname
        , paused_on_current_line = (inferior_program_is_paused_in_this_file && parseInt(State.get('paused_on_frame').line) === parseInt(line_num))

        // make background blue if gdb is paused on a line in this file
        if(inferior_program_is_paused_in_this_file){
            let jq_line = $(`.line_of_code[data-line=${State.get('paused_on_frame').line}]`)
            if(jq_line.length === 1){
                jq_line.offset()  // needed so DOM registers change and re-draws animation
                jq_line.addClass('paused_on_line')
                if(paused_on_current_line){
                    jq_line.attr('id', 'scroll_to_line')
                }
            }
        }

        // make this line flash ONLY if it's NOT the line we're paused on
        if(line_num && !paused_on_current_line){
            let jq_line = $(`.line_of_code[data-line=${line_num}]`)
            if(jq_line.length === 1){
                // https://css-tricks.com/restart-css-animation/
                jq_line.offset()  // needed so DOM registers change and re-draws animation
                jq_line.addClass('flash')
                jq_line.attr('id', 'scroll_to_line')
            }
        }

        if(addr){
            // find element with assembly class and data-addr as the desired address, and
            // current_assembly_command class
            let jq_assembly = $(`.assembly[data-addr=${addr}]`)
            if(jq_assembly.length === 1){
                jq_assembly.addClass('current_assembly_command')
            }
        }

        SourceCode.make_current_line_visible()
    },
    fetch_file: function(fullname){
        if(State.get('files_being_fetched').indexOf(fullname) === -1){
            let files = State.get('files_being_fetched')
            files.push(fullname)
            State.set('files_being_fetched', files)
        }else{
            return
        }

        debug_print('fetching '+ fullname)
        $.ajax({
            url: "/read_file",
            cache: false,
            type: 'GET',
            data: {path: fullname},
            success: function(response){
                SourceCode.add_source_file_to_cache(fullname, response.source_code, {}, response.last_modified_unix_sec)
            },
            error: function(response){
                StatusBar.render_ajax_error_msg(response)
                let source_code = [`failed to fetch file ${fullname}`]
                SourceCode.add_source_file_to_cache(fullname, source_code, {}, 0)
            },
            complete: function(){
                let files = State.get('files_being_fetched')
                State.set('files_being_fetched', _.without(files, fullname))
            }
        })
    },
    add_source_file_to_cache: function(fullname, source_code, assembly, last_modified_unix_sec){
        State.add_source_file_to_cache({'fullname': fullname, 'source_code': source_code, 'assembly': assembly,
            'last_modified_unix_sec': last_modified_unix_sec})
    },
    get_source_file_obj_from_cache(fullname){
        for(let sf of State.get('cached_source_files')){
            if (sf.fullname === fullname){
                return sf
            }
        }
        return null
    },
    /**
     * gdb changed its api for the data-disassemble command
     * see https://www.sourceware.org/gdb/onlinedocs/gdb/GDB_002fMI-Data-Manipulation.html
     * TODO not sure which version this change occured in. I know in 7.7 it needs the '3' option,
     * and in 7.11 it needs the '4' option. I should test the various version at some point.
     */
    get_dissasembly_format_num: function(gdb_version){
        if(gdb_version === undefined){
            // assuming new version, but we shouldn't ever not know the version...
            return 4
        } else if (gdb_version <= 7.7){
            // this option has been deprecated in newer versions, but is required in older ones
            //
            return 3
        }else{
            return 4
        }
    },
    get_fetch_disassembly_command: function(fullname=null){
        let _fullname = fullname || State.get('rendered_source_file_fullname')
        if(_fullname){
            if(State.get('interpreter') === 'gdb'){
                let mi_response_format = SourceCode.get_dissasembly_format_num(State.get('gdb_version'))
                return `-data-disassemble -f ${_fullname} -l ${State.get('current_line_of_source_code')} -n 30 -- ${mi_response_format}`
            }else{
                console.log('TODOLLDB - get mi command to disassemble')
                return `disassemble --frame`
            }
        }else{
            // we don't have a file to fetch disassembly for
            return null
        }
    },
    show_assembly_box_is_checked: function(){
        return $('#checkbox_show_assembly').prop('checked')
    },
    /**
     * Fetch disassembly for current file/line. An error is raised
     * if gdbgui doesn't have that state saved.
     */
    show_assembly_checkbox_changed: function(e){
        SourceCode.render()
    },
    fetch_disassembly: function(fullname){
        let cmd = SourceCode.get_fetch_disassembly_command(fullname)
        if(cmd){
           GdbApi.run_gdb_command(cmd)
        }
    },
    /**
     * Save assembly and render source code if desired
     */
    save_new_assembly: function(mi_assembly){
        if(!_.isArray(mi_assembly) || mi_assembly.length === 0){
            console.error("Attempted to save unexpected assembly")
        }

        let assembly_to_save = {}
        for(let obj of mi_assembly){
            assembly_to_save[parseInt(obj.line)] = obj.line_asm_insn
        }

        let fullname = mi_assembly[0].fullname
        let cached_source_files = State.get('cached_source_files')
        for (let cached_file of cached_source_files){
            if(cached_file.fullname === fullname){
                cached_file.assembly = $.extend(true, cached_file.assembly, assembly_to_save)
                State.set('cached_source_files', cached_source_files)
                break
            }
        }
    },
    /**
     * Something in DOM triggered this callback to view a file.
     * The current target must have data embedded in it with:
     * fullname: full path of source code file to view
     * line (optional): line number to scroll to
     * hightlight (default: 'false'): if 'true', the line is highlighted
     */
    click_view_file: function(e){
        State.set('fullname_to_render', e.currentTarget.dataset['fullname'])
        State.set('current_line_of_source_code', e.currentTarget.dataset['line'])
        State.set('current_assembly_address', e.currentTarget.dataset['addr'])
    },
    keydown_jump_to_line: function(e){
        if (e.keyCode === ENTER_BUTTON_NUM){
            let line = e.currentTarget.value
            State.set('current_line_of_source_code', line)
        }
    },
    get_attrs_to_view_file: function(fullname, line=0, addr=''){
        return `class='view_file pointer' data-fullname=${fullname} data-line=${line} data-addr=${addr}`
    },
    get_link_to_view_file: function(fullname, line=0, addr='', text='View'){
        // create local copies so we don't modify the references
        let _fullname = fullname
            , _line = line
            , _addr = addr
            , _text = text
        return `<a class='view_file pointer' data-fullname=${_fullname} data-line=${_line} data-addr=${_addr}>${_text}</a>`
    }
}

/**
 * The autocomplete dropdown of source files is complicated enough
 * to have its own component. It uses the awesomeplete library,
 * which is really nice: https://leaverou.github.io/awesomplete/
 */
const SourceFileAutocomplete = {
    el: $('#source_file_input'),
    init: function(){
        window.addEventListener('event_global_state_changed', SourceFileAutocomplete.render)

        SourceFileAutocomplete.el.keyup(SourceFileAutocomplete.keyup_source_file_input)

        // initialize list of source files
        SourceFileAutocomplete.input = new Awesomplete('#source_file_input', {
            minChars: 0,
            maxItems: 10000,
            list: [],
            // standard sort algorithm (the default Awesomeplete sort is weird)
            sort: (a, b) => {return a < b ? -1 : 1;}
        })

        // when dropdown button is clicked, toggle showing/hiding it
        Awesomplete.$('#source_file_dropdown_button').addEventListener("click", function() {

            if(State.get('source_file_paths').length === 0){
                // we have not asked gdb to get the list of source paths yet, or it just doesn't have any.
                // request that gdb populate this list.
                State.set('source_file_paths', [`${ANIMATED_REFRESH_ICON} fetching source files for inferior program. For very large binaries, this may cause the program to crash.`])
                GdbApi.run_gdb_command('-file-list-exec-source-files')
                return
            }

            if (SourceFileAutocomplete.input.ul.childNodes.length === 0) {
                SourceFileAutocomplete.input.evaluate()
            }
            else if (SourceFileAutocomplete.input.ul.hasAttribute('hidden')) {
                SourceFileAutocomplete.input.open()
            }
            else {
                SourceFileAutocomplete.input.close()
            }
        })

        // perform action when an item is selected
         Awesomplete.$('#source_file_input').addEventListener('awesomplete-selectcomplete', function(e){
            let fullname = e.currentTarget.value
            State.set('fullname_to_render', fullname)
            State.set('current_line_of_source_code', 1)
            State.set('current_assembly_address', '')
        })
    },
    render: function(e){

        if(!_.isEqual(SourceFileAutocomplete.input._list, State.get('source_file_paths'))){
            SourceFileAutocomplete.input.list = State.get('source_file_paths')
            SourceFileAutocomplete.input.evaluate()
        }
    },
    keyup_source_file_input: function(e){
        if (e.keyCode === ENTER_BUTTON_NUM){
            let user_input = _.trim(e.currentTarget.value)

            if(user_input.length === 0){
                return
            }

            let fullname
            , default_line = 0
            , line

            [fullname, line] = Util.parse_fullname_and_line(user_input, default_line)

            State.set('fullname_to_render',fullname)
            State.set('current_line_of_source_code', line)
            State.set('current_assembly_address', '')
        }
    }
}



/**
 * The Registers component
 */
const Registers = {
    el: $('#registers'),
    init: function(){
        Registers.render_not_paused()
        window.addEventListener('event_inferior_program_exited', Registers.event_inferior_program_exited)
        window.addEventListener('event_inferior_program_running', Registers.event_inferior_program_running)
        window.addEventListener('event_global_state_changed', Registers.event_global_state_changed)
    },
    get_update_cmds: function(){
        let cmds = []
        if(State.get('register_names').length === 0){
            // only fetch register names when we don't have them
            // assumption is that the names don't change over time
            cmds.push('-data-list-register-names')
        }
        // update all registers values
        cmds.push('-data-list-register-values x')
        return cmds
    },
    render_not_paused: function(){
        Registers.el.html('<span class=placeholder>not paused</span>')
    },
    cache_register_names: function(names){
        // filter out non-empty names
        State.set('register_names', names.filter(name => name))
    },
    clear_cached_values: function(){
        State.set('previous_register_values', {})
        State.set('current_register_values', {})
    },
    event_inferior_program_exited: function(){
        Registers.render_not_paused()
        Registers.clear_cached_values()
    },
    event_inferior_program_running: function(){
        Registers.render_not_paused()
    },
    event_global_state_changed: function(){
        Registers.render()
    },
    render: function(){
        if(State.get('register_names').length === Object.keys(State.get('current_register_values')).length){
            let columns = ['name', 'value (hex)', 'value (decimal)']
            , register_table_data = []
            , hex_val_raw = ''

            for (let i in State.get('register_names')){
                let name = State.get('register_names')[i]
                    , obj = _.find(State.get('current_register_values'), v => v['number'] === i)
                    , hex_val_raw = ''
                    , disp_hex_val = ''
                    , disp_dec_val = ''

                if (obj){
                    hex_val_raw = obj['value']

                    let old_obj = _.find(State.get('previous_register_values'), v => v['number'] === i)
                    , old_hex_val_raw
                    , changed = false
                    if(old_obj) {old_hex_val_raw = old_obj['value']}

                    // if the value changed, highlight it
                    if(old_hex_val_raw !== undefined && hex_val_raw !== old_hex_val_raw){
                        changed = true
                    }

                    // if hex value is a valid value, convert it to a link
                    // and display decimal format too
                    if(obj['value'].indexOf('0x') === 0){
                       disp_hex_val = Memory.make_addrs_into_links(hex_val_raw)
                       disp_dec_val = parseInt(obj['value'], 16).toString(10)
                    }

                    if (changed){
                        name = `<span class='highlight bold'>${name}</span>`
                        disp_hex_val = `<span class='highlight bold'>${disp_hex_val}</span>`
                        disp_dec_val = `<span class='highlight bold'>${disp_dec_val}</span>`
                    }

                }

                register_table_data.push([name, disp_hex_val, disp_dec_val])
            }

            Registers.el.html(Util.get_table(columns, register_table_data, 'font-size: 0.9em;'))
        }
    }
}

/**
 * Settings modal when clicking the gear icon
 */
const Settings = {
    el: $('#gdbgui_settings_button'),
    init: function(){
        window.addEventListener('event_global_state_changed', Settings.render)

        Settings.el.click(Settings.click_settings_button)

        // Fetch the latest version only if using in normal mode. If debugging, we tend to
        // refresh quite a bit, which might make too many requests to github and cause them
        // to block our ip? Either way it just seems weird to make so many ajax requests.
        if(!State.get('debug')){
            // fetch version
            $.ajax({
                url: "https://raw.githubusercontent.com/cs01/gdbgui/master/gdbgui/VERSION.txt",
                cache: false,
                method: 'GET',
                success: (data) => {
                    State.set('latest_gdbgui_version', _.trim(data))

                    if(Settings.needs_to_update_gdbgui_version() && State.get('show_gdbgui_upgrades')){
                        Modal.render(`Update Available`, Settings.get_upgrade_text())
                    }
                },
                error: (data) => {State.set('latest_gdbgui_version', '(could not contact server)')},
            })
        }
    },
    needs_to_update_gdbgui_version: function(){
        return State.get('latest_gdbgui_version') !== State.get('gdbgui_version')
    },
    get_upgrade_text: function(){
        if(Settings.needs_to_update_gdbgui_version()){
            return `gdbgui version ${State.get('latest_gdbgui_version')} is available. You are using ${State.get('gdbgui_version')}. <p><p>
            To upgrade:<p>
            Linux: <br>
            <span class='monospace bold'>sudo pip install gdbgui --upgrade</span><p>
            macOS:<br>
            <span class='monospace bold'>sudo pip install gdbgui --upgrade --user</span><p>
            virtualenv users do not need the "sudo" prefix.
            `
        }else{
            return `There are no updates available at this time. Using ${State.get('gdbgui_version')}`
        }
    },
    render: function(){
        $('#settings_body').html(
            `<table class='table'>
            <tbody>
            <tr><td>
                <div class=checkbox>
                    <label>
                        <input id=checkbox_auto_add_breakpoint_to_main type='checkbox' ${Settings.auto_add_breakpoint_to_main() ? 'checked' : ''}>
                        Auto add breakpoint to main
                    </label>
                </div>
                <div class=checkbox>
                    <label>
                        <input id=checkbox_pretty_print type='checkbox' ${Settings.pretty_print() ? 'checked' : ''}>
                        Pretty print dynamic variable values rather then internal methods
                    </label>
                    <p class="bg-info">
                        Note: once a variable has been created with pretty print enabled, pretty printing cannot be disabled; gdbgui must be restarted. Python support must be compiled into the gdb binary you are using (which is done by default for Ubuntu). <a href='https://sourceware.org/gdb/onlinedocs/gdb/GDB_002fMI-Variable-Objects.html'>Read more</a>.
                    </p>
                </div>

            <tr><td>
                gdb pid for this tab: ${State.get('gdb_pid')}

            <tr><td>
                ${Settings.get_upgrade_text()}

            <tr><td>
                gdb version: ${State.get('gdb_version')}

            <tr><td>
            A <a href='http://grassfedcode.com'>grassfedcode</a> project | <a href=https://github.com/cs01/gdbgui>github</a> | <a href=https://pypi.python.org/pypi/gdbgui>pyPI</a>
            `

            )
    },
    click_settings_button: function(){
        $('#gdb_settings_modal').modal('show')
    },
    auto_add_breakpoint_to_main: function(){
        let checked = $('#checkbox_auto_add_breakpoint_to_main').prop('checked')
        if(_.isUndefined(checked)){
            checked = true
        }
        return checked
    },
    pretty_print: function(){
        let checked = $('#checkbox_pretty_print').prop('checked')
        if(_.isUndefined(checked)){
            checked = true
        }
        return checked
    }
}

/**
 * The BinaryLoader component allows the user to select their binary
 * and specify inputs
 */
const BinaryLoader = {
    el: $('#binary'),
    el_past_binaries: $('#past_binaries'),
    init: function(){
        // events
        $('#set_target_app').click(BinaryLoader.click_set_target_app)
        BinaryLoader.el.keydown(BinaryLoader.keydown_on_binary_input)

        try{
            BinaryLoader.past_binaries = _.uniq(JSON.parse(localStorage.getItem('past_binaries')))
            BinaryLoader.render(BinaryLoader.past_binaries[0])
        } catch(err){
            BinaryLoader.past_binaries = []
        }
        // update list of old binarys
        BinaryLoader.render_past_binary_options_datalist()
    },
    past_binaries: [],
    keydown_on_binary_input: function(e){
        if(e.keyCode === ENTER_BUTTON_NUM) {
            BinaryLoader.set_target_app()
        }
    },
    render_past_binary_options_datalist: function(){
        BinaryLoader.el_past_binaries.html(BinaryLoader.past_binaries.map(b => `<option>${b}</option`))
    },
    click_set_target_app: function(e){
        BinaryLoader.set_target_app()
    },
    /**
     * Set the target application and arguments based on the
     * current fields in the DOM
     */
    set_target_app: function(){
        var binary_and_args = _.trim(BinaryLoader.el.val())

        if (_.trim(binary_and_args) === ''){
            StatusBar.render('enter a binary path and arguments', true)
            return
        }

        // save to list of binaries used that autopopulates the input dropdown
        _.remove(BinaryLoader.past_binaries, i => i === binary_and_args)
        BinaryLoader.past_binaries.unshift(binary_and_args)
        localStorage.setItem('past_binaries', JSON.stringify(BinaryLoader.past_binaries) || [])
        BinaryLoader.render_past_binary_options_datalist()

        // remove list of source files associated with the loaded binary since we're loading a new one
        State.set('source_file_paths', [])

        // find the binary and arguments so gdb can be told which is which
        let binary, args, cmds
        let index_of_first_space = binary_and_args.indexOf(' ')
        if( index_of_first_space === -1){
            binary = binary_and_args
            args = ''
        }else{
            binary = binary_and_args.slice(0, index_of_first_space)
            args = binary_and_args.slice(index_of_first_space + 1, binary_and_args.length)
        }

        // tell gdb which arguments to use when calling the binary, before loading the binary
        cmds = [
                `-exec-arguments ${args}`, // Set the inferior program arguments, to be used in the next `-exec-run`
                `-file-exec-and-symbols ${binary}`,  // Specify the executable file to be debugged. This file is the one from which the symbol table is also read.
                ]

        // add breakpoint if we don't already have one
        if(Settings.auto_add_breakpoint_to_main()){
            cmds.push('-break-insert main')
        }
        cmds.push(GdbApi.get_break_list_cmd())

        window.dispatchEvent(new Event('event_inferior_program_exited'))
        GdbApi.run_gdb_command(cmds)

        State.set('inferior_binary_path', binary)
        GdbApi.get_inferior_binary_last_modified_unix_sec(binary)
    },
    render: function(binary){
        BinaryLoader.el.val(binary)
    },
}

/**
 * The GdbCommandInput component
 */
const GdbCommandInput = {
    el: $('#gdb_command_input'),
    init: function(){
        GdbCommandInput.el.keydown(GdbCommandInput.keydown_on_gdb_cmd_input)
        $('.run_gdb_command').click(GdbCommandInput.run_current_command)
    },
    keydown_on_gdb_cmd_input: function(e){
        if(e.keyCode === ENTER_BUTTON_NUM) {
            GdbCommandInput.run_current_command()
            //reset cache-cmd index
            localStorage.setItem('cache-cmd-index', 0)
        }

        if (e.keyCode === UP_BUTTON_NUM || e.keyCode == DOWN_BUTTON_NUM) {
          //get the array of sent_cmds
          var sent_cmds = document.getElementsByClassName('margin_sm output sent_command pointer')
          //get number of sent cmds
          var sent_cmds_count = document.getElementsByClassName('margin_sm output sent_command pointer').length
          var cmd_index = parseInt(localStorage.getItem('cache-cmd-index')) || 0
          if (sent_cmds_count != 0) {
            //increment/decrement based on button pressed
            if (e.keyCode == UP_BUTTON_NUM) {
              if (++cmd_index >sent_cmds_count) cmd_index = 0
            }
            else {
              if (--cmd_index < 0) cmd_index = sent_cmds_count
            }
            //update index on overflow, and based on index set the input text
            if (cmd_index == 0) {
              GdbCommandInput.set_input_text('')
            }
            else {
              GdbCommandInput.set_input_text(sent_cmds[sent_cmds_count - cmd_index].innerHTML)
            }
            //store the new cmd_index
            localStorage.setItem('cache-cmd-index', cmd_index)
          }
          GdbCommandInput.el.focus()
        }

    },
    run_current_command: function(){
        let cmd = GdbCommandInput.el.val()
        GdbConsoleComponent.add_sent_commands(cmd)
        GdbCommandInput.clear()
        GdbApi.run_command_and_refresh_state(cmd)
    },
    set_input_text: function(new_text){
        GdbCommandInput.el.val(new_text)
    },
    make_flash: function(){
        GdbCommandInput.el.removeClass('flash')
        GdbCommandInput.el.addClass('flash')
    },
    clear: function(){
        GdbCommandInput.el.val('')
    }
}

/**
 * The Memory component allows the user to view
 * data stored at memory locations
 */
const Memory = {
    el: $('#memory'),
    el_start: $('#memory_start_address'),
    el_end: $('#memory_end_address'),
    el_bytes_per_line: $('#memory_bytes_per_line'),
    MAX_ADDRESS_DELTA_BYTES: 1000,
    DEFAULT_ADDRESS_DELTA_BYTES: 31,
    init: function(){
        $("body").on("click", ".memory_address", Memory.click_memory_address)
        $("body").on("click", "#read_preceding_memory", Memory.click_read_preceding_memory)
        $("body").on("click", "#read_more_memory", Memory.click_read_more_memory)
        Memory.el_start.keydown(Memory.keydown_in_memory_inputs)
        Memory.el_end.keydown(Memory.keydown_in_memory_inputs)
        Memory.el_bytes_per_line.keydown(Memory.keydown_in_memory_inputs)
        Memory.render()

        window.addEventListener('event_inferior_program_exited', Memory.event_inferior_program_exited)
        window.addEventListener('event_inferior_program_running', Memory.event_inferior_program_running)
        window.addEventListener('event_inferior_program_paused', Memory.event_inferior_program_paused)
        window.addEventListener('event_global_state_changed', Memory.event_global_state_changed)
    },
    keydown_in_memory_inputs: function(e){
        if (e.keyCode === ENTER_BUTTON_NUM){
            Memory.fetch_memory_from_inputs()
        }
    },
    click_memory_address: function(e){
        e.stopPropagation()

        let addr = e.currentTarget.dataset['memory_address']
        // set inputs in DOM
        Memory.el_start.val('0x' + (parseInt(addr, 16)).toString(16))
        Memory.el_end.val('0x' + (parseInt(addr,16) + Memory.DEFAULT_ADDRESS_DELTA_BYTES).toString(16))

        // fetch memory from whatever's in DOM
        Memory.fetch_memory_from_inputs()
    },
    get_gdb_commands_from_inputs: function(){
        let start_addr = parseInt(_.trim(Memory.el_start.val()), 16),
            end_addr = parseInt(_.trim(Memory.el_end.val()), 16)

        if(!window.isNaN(start_addr) && window.isNaN(end_addr)){
            end_addr = start_addr + Memory.DEFAULT_ADDRESS_DELTA_BYTES
        }

        let cmds = []
        if(_.isInteger(start_addr) && end_addr){
            if(start_addr > end_addr){
                end_addr = start_addr + Memory.DEFAULT_ADDRESS_DELTA_BYTES
                Memory.el_end.val('0x' + end_addr.toString(16))
            }else if((end_addr - start_addr) > Memory.MAX_ADDRESS_DELTA_BYTES){
                end_addr = start_addr + Memory.MAX_ADDRESS_DELTA_BYTES
                Memory.el_end.val('0x' + end_addr.toString(16))
            }

            let cur_addr = start_addr
            while(cur_addr <= end_addr){
                cmds.push(`-data-read-memory-bytes ${'0x' + cur_addr.toString(16)} 1`)
                cur_addr = cur_addr + 1
            }
        }

        if(!window.isNaN(start_addr)){
            Memory.el_start.val('0x' + start_addr.toString(16))
        }
        if(!window.isNaN(end_addr)){
            Memory.el_end.val('0x' + end_addr.toString(16))
        }

        return cmds
    },
    fetch_memory_from_inputs: function(){
        let cmds = Memory.get_gdb_commands_from_inputs()
        Memory.clear_cache()
        GdbApi.run_gdb_command(cmds)
    },
    click_read_preceding_memory: function(){
        // update starting value, then re-fetch
        let NUM_ROWS = 3
        let start_addr = parseInt(_.trim(Memory.el_start.val()), 16)
        , byte_offset = Memory.el_bytes_per_line.val() * NUM_ROWS
        Memory.el_start.val('0x' + (start_addr - byte_offset).toString(16))
        Memory.fetch_memory_from_inputs()
    },
    click_read_more_memory: function(){
        // update ending value, then re-fetch
        let NUM_ROWS = 3
        let end_addr = parseInt(_.trim(Memory.el_end.val()), 16)
        , byte_offset = Memory.el_bytes_per_line.val() * NUM_ROWS
        Memory.el_end.val('0x' + (end_addr + byte_offset).toString(16))
        Memory.fetch_memory_from_inputs()
    },
    /**
     * Internal render function. Not called directly to avoid wasting DOM cycles
     * when memory is being received from gdb at a high rate.
     */
    _render: function(){
        if(_.keys(State.get('memory_cache')).length === 0){
            Memory.el.html('<span class=placeholder>no memory requested</span>')
            return
        }

        let data = []
        , hex_vals_for_this_addr = []
        , char_vals_for_this_addr = []
        , i = 0
        , hex_addr_to_display = null

        let bytes_per_line = (parseInt(Memory.el_bytes_per_line.val())) || 8
        bytes_per_line = Math.max(bytes_per_line, 1)
        $('#memory_bytes_per_line').val(bytes_per_line)

        if(Object.keys(State.get('memory_cache')).length > 0){
            data.push(['<span id=read_preceding_memory class=pointer style="font-style:italic; font-size: 0.8em;">more</span>',
                        '',
                        '']
            )
        }

        for (let hex_addr in State.get('memory_cache')){
            if(!hex_addr_to_display){
                hex_addr_to_display = hex_addr
            }

            if(i % (bytes_per_line) === 0 && hex_vals_for_this_addr.length > 0){
                // begin new row
                data.push([Memory.make_addrs_into_links(hex_addr_to_display),
                    hex_vals_for_this_addr.join(' '),
                    char_vals_for_this_addr.join(' ')])

                // update which address we're collecting values for
                i = 0
                hex_addr_to_display = hex_addr
                hex_vals_for_this_addr = []
                char_vals_for_this_addr = []

            }
            let hex_value = State.get('memory_cache')[hex_addr]
            hex_vals_for_this_addr.push(hex_value)
            let char = String.fromCharCode(parseInt(hex_value, 16)).replace(/\W/g, '.')
            char_vals_for_this_addr.push(`<span class='memory_char'>${char}</span>`)
            i++

        }

        if(hex_vals_for_this_addr.length > 0){
            // memory range requested wasn't divisible by bytes per line
            // add the remaining memory
            data.push([Memory.make_addrs_into_links(hex_addr_to_display),
                    hex_vals_for_this_addr.join(' '),
                    char_vals_for_this_addr.join(' ')])

        }

        if(Object.keys(State.get('memory_cache')).length > 0){
            data.push(['<span id=read_more_memory class=pointer style="font-style:italic; font-size: 0.8em;">more</span>',
                        '',
                        '']
            )
        }

        let table = Util.get_table(['address', 'hex' , 'char'], data)
        Memory.el.html(table)
    },
    render_not_paused: function(){
        Memory.el.html('<span class=placeholder>not paused</span>')
    },
    _make_addr_into_link: function(addr, name=addr){
        let _addr = addr
            , _name = name
        return `<a class='pointer memory_address' data-memory_address='${_addr}'>${_name}</a>`
    },
    /**
     * Scan arbitrary text for addresses, and turn those addresses into links
     * that can be clicked in gdbgui
     */
    make_addrs_into_links: function(text, name=undefined){
        return text.replace(/(0x[\d\w]+)/g, Memory._make_addr_into_link('$1', name))
    },
    add_value_to_cache: function(hex_str, hex_val){
        // strip leading zeros off address provided by gdb
        // i.e. 0x000123 turns to
        // 0x123
        let hex_str_truncated = '0x' + (parseInt(hex_str, 16)).toString(16)
        let cache = State.get('memory_cache')
        cache[hex_str_truncated] = hex_val
        State.set('memory_cache', cache)
    },
    clear_cache: function(){
        State.set('memory_cache', {})
    },
    event_inferior_program_exited: function(){
        Memory.clear_cache()
        Memory.render_not_paused()
    },
    event_inferior_program_running: function(){
        Memory.clear_cache()
    },
    event_inferior_program_paused: function(){
        Memory.render()
    },
    event_global_state_changed: function(){
        Memory.render()
    }
}
/**
 * Memory data comes in fast byte by byte, so prevent rendering while more
 * memory is still being received
 */
Memory.render = _.debounce(Memory._render)

/**
 * The Expressions component allows the user to inspect expressions
 * stored as variables in gdb
 * see https://sourceware.org/gdb/onlinedocs/gdb/GDB_002fMI-Variable-Objects.html#GDB_002fMI-Variable-Objects
 *
 * gdb assigns a unique variable name for each expression the user wants evaluated
 * gdb returns
 */
const Expressions = {
    el: $('#expressions'),
    el_input: $('#expressions_input'),
    init: function(){
        // create new var when enter is pressed
        Expressions.el_input.keydown(Expressions.keydown_on_input)

        window.addEventListener('event_global_state_changed', Expressions.render)

        // remove var when icon is clicked
        $("body").on("click", ".delete_gdb_variable", Expressions.click_delete_gdb_variable)
        $("body").on("click", ".toggle_children_visibility", Expressions.click_toggle_children_visibility)
        $("body").on("click", ".toggle_plot", Expressions.click_toggle_plot)

        Expressions.render()
    },
    /**
     * Locally save the variable to our cached variables
     */
    save_new_expression: function(expression, expr_autocreated_for_locals, obj){
        let new_obj = Expressions.prepare_gdb_obj_for_storage(obj, expr_autocreated_for_locals)
        new_obj.expression = expression
        let expressions = State.get('expressions')
        expressions.push(new_obj)
        State.set('expressions', expressions)
    },
    /**
     * Get child variable with a particular name
     */
    get_child_with_name: function(children, name){
        for(let child of children){
            if(child.name === name){
                return child
            }
        }
        return undefined
    },
    /**
     * Get object from gdb variable name. gdb variable names are unique, and don't match
     * the expression being evaluated. If drilling down into fields of structures, the
     * gdb variable name has dot notation, such as 'var.field1.field2'.
     * @param gdb_var_name: gdb variable name to find corresponding cached object. Can have dot notation
     * @return: object if found, or undefined if not found
     */
    get_obj_from_gdb_var_name: function(expressions, gdb_var_name){
        // gdb provides names in dot notation
        let gdb_var_names = gdb_var_name.split('.'),
            top_level_var_name = gdb_var_names[0],
            children_names = gdb_var_names.slice(1, gdb_var_names.length)

        let objs = expressions.filter(v => v.name === top_level_var_name)

        if(objs.length === 1){
            // we found our top level object
            let obj = objs[0]
            let name_to_find = top_level_var_name
            for(let i = 0; i < (children_names.length); i++){
                // append the '.' and field name to find as a child of the object we're looking at
                name_to_find += `.${children_names[i]}`

                let child_obj = Expressions.get_child_with_name(obj.children, name_to_find)

                if(child_obj){
                    // our new object to search is this child
                    obj = child_obj
                }else{
                    console.error(`could not find ${name_to_find}`)
                }
            }
            return obj

        }else if (objs.length === 0){
            console.error(`Couldnt find gdb variable ${top_level_var_name}. This is likely because the page was refreshed, so gdb's variables are out of sync with the browsers variables.`)
            return undefined
        }else{
            console.error(`Somehow found multiple local gdb variables with the name ${top_level_var_name}. Not using any of them. File a bug report with the developer.`)
            return undefined
        }
    },
    keydown_on_input: function(e){
        if((e.keyCode === ENTER_BUTTON_NUM)) {
            let expr = Expressions.el_input.val()
            if(_.trim(expr) !== ''){
                Expressions.create_variable(Expressions.el_input.val(), false)
            }
        }
    },
    /**
     * Create a new variable in gdb. gdb automatically assigns
     * a unique variable name.
     */
    create_variable: function(expression, expr_autocreated_for_locals){
        State.set('expr_being_created', expression)
        State.set('expr_autocreated_for_locals', expr_autocreated_for_locals)

        // - means auto assign variable name in gdb
        // * means evaluate it at the current frame
        if(expression.length > 0 && expression.indexOf('"') !== 0){
            expression = '"' + expression + '"'
        }
        let cmds = []
        if(Settings.pretty_print()){
            cmds.push('-enable-pretty-printing')
        }

        cmds.push(`-var-create - * ${expression}`)

        GdbApi.run_gdb_command(cmds)
    },
    /**
     * gdb returns objects for its variables,, but before we save that
     * data locally, we will add more fields to make it more useful for gdbgui
     * @param obj (object): mi object returned from gdb
     * @param expr_autocreated_for_locals (bool): true if expression was autocreated for the locals component
     */
    prepare_gdb_obj_for_storage: function(obj, expr_autocreated_for_locals){
        let new_obj = $.extend(true, {}, obj)
        // obj was copied, now add some additional fields used by gdbgui

        // A varobj's contents may be provided by a Python-based pretty-printer.
        // In this case the varobj is known as a dynamic varobj.
        // Dynamic varobjs have slightly different semantics in some cases.
        // https://sourceware.org/gdb/onlinedocs/gdb/GDB_002fMI-Variable-Objects.html#GDB_002fMI-Variable-Objects
        new_obj.numchild = obj.dynamic ? parseInt(obj.has_more) : parseInt(obj.numchild)
        new_obj.children = []  // actual child objects are fetched dynamically when the user requests them
        new_obj.show_children_in_ui = false

        // this field is not returned when the variable is created, but
        // it is returned when the variables are updated
        // it is returned by gdb mi as a string, and we assume it starts out in scope
        new_obj.in_scope = 'true'
        new_obj.autocreated_for_locals = State.get('expr_autocreated_for_locals')

        // can only be plotted if: value is an expression (not a local), and value is numeric
        new_obj.can_plot = !new_obj.autocreated_for_locals && !window.isNaN(parseFloat(new_obj.value))
        new_obj.dom_id_for_plot = new_obj.name.replace(/\./g, '-').replace(/\$/g, '_')  // replace '.' with '-' since '.' does not work in the DOM
        new_obj.show_plot = false  // used when rendering to decide whether to show plot or not
        // push to this array each time a new value is assigned if value is numeric.
        // Plots use this data
        if(new_obj.value.indexOf('0x') === 0){
            new_obj.values = [parseInt(new_obj.value, 16)]
        }else if (!window.isNaN(parseFloat(new_obj.value))){
            new_obj.values = [new_obj.value]
        }else{
            new_obj.values = []
        }
        return new_obj
    },
    /**
     * After a variable is created, we need to link the gdb
     * variable name (which is automatically created by gdb),
     * and the expression the user wanted to evailuate. The
     * new variable is saved locally. The variable UI element is then re-rendered
     * @param r (object): gdb mi object
     */
    gdb_created_root_variable: function(r){
        let expr = State.get('expr_being_created')
        if(expr){
            // example payload:
            // "payload": {
            //      "has_more": "0",
            //      "name": "var2",
            //      "numchild": "0",
            //      "thread-id": "1",
            //      "type": "int",
            //      "value": "0"
            //  },
            Expressions.save_new_expression(expr, State.get('expr_autocreated_for_locals'), r.payload)
            State.set('expr_being_created', null)
            // automatically fetch first level of children for root variables
            Expressions.fetch_and_show_children_for_var(r.payload.name)
        }else{
            console.error('Developer error: gdb created a variable, but gdbgui did not expect it to.')
        }
    },
    /**
     * Got data regarding children of a gdb variable. It could be an immediate child, or grandchild, etc.
     * This method stores this child array data to the appropriate locally stored
     * object
     * @param r (object): gdb mi object
     */
    gdb_created_children_variables: function(r){
        // example reponse payload:
        // "payload": {
        //         "has_more": "0",
        //         "numchild": "2",
        //         "children": [
        //             {
        //                 "name": "var9.a",
        //                 "thread-id": "1",
        //                 "numchild": "0",
        //                 "value": "4195840",
        //                 "exp": "a",
        //                 "type": "int"
        //             },
        //             {
        //                 "name": "var9.b",
        //                 "thread-id": "1",
        //                 "numchild": "0",
        //                 "value": "0",
        //                 "exp": "b",
        //                 "type": "float"
        //             },
        //         ]
        //     }

        let parent_name = State.get('expr_gdb_parent_var_currently_fetching_children')
        , autocreated_for_locals = State.get('expr_autocreated_for_locals')

        State.set('expr_gdb_parent_var_currently_fetching_children', null)

        // get the parent object of these children
        let expressions = State.get('expressions')
        let parent_obj = Expressions.get_obj_from_gdb_var_name(expressions, parent_name)
        if(parent_obj){
            // prepare all the child objects we received for local storage
            let children = r.payload.children.map(child_obj => Expressions.prepare_gdb_obj_for_storage(child_obj, autocreated_for_locals))
            // save these children as a field to their parent
            parent_obj.children = children
            State.set('expressions', expressions)
        }else{
            console.error('Developer error: gdb created a variable, but gdbgui did not expect it to.')
        }

        // if this field is an anonymous struct, the user will want to
        // see this expanded by default
        for(let child of parent_obj.children){
            if (child.exp.includes('anonymous')){
                Expressions.fetch_and_show_children_for_var(child.name)
            }
        }
    },
    _render: function(){
        let html = ''
        const is_root = true

        let sorted_expression_objs = _.sortBy(State.get('expressions'), unsorted_obj => unsorted_obj.expression)
        // only render variables in scope that were not created for the Locals component
        , objs_to_render = sorted_expression_objs.filter(obj => obj.in_scope === 'true' && obj.autocreated_for_locals === false)
        , objs_to_delete = sorted_expression_objs.filter(obj => obj.in_scope === 'invalid')

        // delete invalid objects
        objs_to_delete.map(obj => Expressions.delete_gdb_variable(obj.name))

        for(let obj of objs_to_render){
            if(obj.numchild > 0) {
                html += Expressions.get_ul_for_var_with_children(obj.expression, obj, is_root, true)
            }else{
                html += Expressions.get_ul_for_var_without_children(obj.expression, obj, is_root, true)
            }
        }
        if(html === ''){
            html = '<span class=placeholder>no expressions in this context</span>'
        }
        html += '<div id=tooltip style="display: hidden"/>'
        Expressions.el.html(html)

        for(let obj of objs_to_render){
            Expressions.plot_var_and_children(obj)
        }
    },
    /**
     * function render a plot on an existing element
     * @param obj: object to make a plot for
     */
    _make_plot: function(obj){
        let id = '#' + obj.dom_id_for_plot  // this div should have been created already
        , jq = $(id)
        , data = []
        , i = 0

        // collect data
        for(let val of obj.values){
            data.push([i, val])
            i++
        }

        // make the plot
        $.plot(jq,
            [
                {data: data,
                shadowSize: 0,
                color: '#33cdff'}
            ],
            {
                series: {
                    lines: { show: true },
                    points: { show: true }
                },
                grid: { hoverable: true, clickable: false }
            }
        )

        // add hover event to show tooltip
        jq.bind('plothover', function (event, pos, item) {
            if (item) {
                let x = item.datapoint[0]
                , y = item.datapoint[1]

                $('#tooltip').html(`(${x}, ${y})`)
                    .css({top: item.pageY+5, left: item.pageX+5})
                    .show()
            } else {
                $("#tooltip").hide();
            }
        })
    },
    /**
     * look through all expression objects and see if they are supposed to show their plot.
     * If so, update the dom accordingly
     * @param obj: expression object to plot (may have children to plot too)
     */
    plot_var_and_children: function(obj){
        if(obj.show_plot){
            Expressions._make_plot(obj)
        }
        for(let child of obj.children){
            Expressions.plot_var_and_children(child)
        }
    },
    /**
     * get unordered list for a variable that has children
     * @return unordered list, expanded or collapsed based on the key "show_children_in_ui"
     */
    get_ul_for_var_with_children: function(expression, mi_obj, is_root=false){
        let child_tree = ''
        if(mi_obj.show_children_in_ui){
            child_tree = '<ul>'
            if(mi_obj.children.length > 0){
                for(let child of mi_obj.children){
                    if(child.numchild > 0){
                        child_tree += `<li>${Expressions.get_ul_for_var_with_children(child.exp, child)}</li>`
                    }else{
                        child_tree += `<li>${Expressions.get_ul_for_var_without_children(child.exp, child)}</li>`
                    }
                }
            }else{
                child_tree += `<li>${ANIMATED_REFRESH_ICON}</li>`
            }

            child_tree += '</ul>'
        }

        let plus_or_minus = mi_obj.show_children_in_ui ? '-' : '+'
        return Expressions._get_ul_for_var(expression, mi_obj, is_root, plus_or_minus, child_tree, mi_obj.show_children_in_ui, mi_obj.numchild)
    },
    get_ul_for_var_without_children: function(expression, mi_obj, is_root=false){
        return Expressions._get_ul_for_var(expression, mi_obj, is_root)
    },
    /**
     * Get ul for a variable with or without children
     */
    _get_ul_for_var: function(expression, mi_obj, is_root, plus_or_minus='', child_tree='', show_children_in_ui=false, numchild=0){
        let
            delete_button = is_root ? `<span class='glyphicon glyphicon-trash delete_gdb_variable pointer' data-gdb_variable='${mi_obj.name}' />` : ''
            ,toggle_classes = numchild > 0 ? 'toggle_children_visibility pointer' : ''
            , val = _.isString(mi_obj.value) ? Memory.make_addrs_into_links(mi_obj.value) : mi_obj.value
            , plot_content = ''
            , plot_button = ''

        if(mi_obj.can_plot && mi_obj.show_plot){
            // dots are not allowed in the dom as id's. replace with '-'.
            let id = mi_obj.dom_id_for_plot
            plot_button = `<span class='toggle_plot pointer glyphicon glyphicon-ban-circle' data-gdb_variable_name='${mi_obj.name}' title='remove plot'></span>`
            plot_content = `<div id='${id}' class=plot />`

        }else if(mi_obj.can_plot && !mi_obj.show_plot){
            plot_button = `<img src='/static/images/ploticon.png' class='toggle_plot pointer' data-gdb_variable_name='${mi_obj.name}' />`
        }

        return `<ul class='variable'>
            <li>
                <span class='${toggle_classes}' data-gdb_variable_name='${mi_obj.name}'>
                    ${plus_or_minus} ${Util.escape(expression)}:
                </span>

                ${val}

                <span class='var_type'>
                    ${Util.escape(mi_obj.type || '')}
                </span>


                <div class='right_help_icon_show_on_hover'>
                    ${plot_button}
                    ${delete_button}
                </div>

                ${plot_content}

            </li>
            ${child_tree}
        </ul>
        `
    },
    fetch_and_show_children_for_var: function(gdb_var_name){
        let expressions = State.get('expressions')
        let obj = Expressions.get_obj_from_gdb_var_name(expressions, gdb_var_name)
        // mutate object by reference
        obj.show_children_in_ui = true
        // update state
        State.set('expressions', expressions)
        if(obj.numchild > 0 && obj.children.length === 0){
            // need to fetch child data
            Expressions._get_children_for_var(gdb_var_name, obj.autocreated_for_locals)
        }else{
            // already have child data, re-render will occur from event dispatch
        }
    },
    hide_children_in_ui: function(gdb_var_name){
        let expressions = State.get('expressions')
        , obj = Expressions.get_obj_from_gdb_var_name(expressions, gdb_var_name)
        if(obj){
            obj.show_children_in_ui = false
            State.set('expressions', expressions)
        }
    },
    click_toggle_children_visibility: function(e){
        let gdb_var_name = e.currentTarget.dataset.gdb_variable_name
        // get data object, which has field that says whether its expanded or not
        , obj = Expressions.get_obj_from_gdb_var_name(State.get('expressions'), gdb_var_name)
        , showing_children_in_ui = obj.show_children_in_ui

        if(showing_children_in_ui){
            // collapse
            Expressions.hide_children_in_ui(gdb_var_name)
        }else{
            // expand
            Expressions.fetch_and_show_children_for_var(gdb_var_name)
        }
    },
    click_toggle_plot: function(e){
        let gdb_var_name = e.currentTarget.dataset.gdb_variable_name
        , expressions = State.get('expressions')
        // get data object, which has field that says whether its expanded or not
        , obj = Expressions.get_obj_from_gdb_var_name(expressions, gdb_var_name)
        obj.show_plot = !obj.show_plot
        State.set('expressions', expressions)
    },
    /**
     * Send command to gdb to give us all the children and values
     * for a gdb variable. Note that the gdb variable itself may be a child.
     */
    _get_children_for_var: function(gdb_variable_name, expr_autocreated_for_locals){
        State.set('expr_gdb_parent_var_currently_fetching_children', gdb_variable_name)
        State.set('expr_autocreated_for_locals', expr_autocreated_for_locals)
        GdbApi.run_gdb_command(`-var-list-children --all-values "${gdb_variable_name}"`)
    },
    get_update_cmds: function(){
        function _get_cmds_for_obj(obj){
            let cmds = [`-var-update --all-values ${obj.name}`]
            for(let child of obj.children){
                cmds = cmds.concat(_get_cmds_for_obj(child))
            }
            return cmds
        }

        let cmds = []
        for(let obj of State.get('expressions')){
            cmds = cmds.concat(_get_cmds_for_obj(obj))
        }
        return cmds
    },
    handle_changelist: function(changelist_array){
        for(let changelist of changelist_array){
            let expressions = State.get('expressions')
            , obj = Expressions.get_obj_from_gdb_var_name(expressions, changelist.name)

            if(obj){
                if('value' in changelist && !obj.autocreated_for_locals){
                    // this object is an expression and it had a value updated.
                    // save the value to an array for plotting
                    if(changelist.value.indexOf('0x') === 0){
                        obj.can_plot = true
                        obj.values.push(parseInt(changelist.value, 16))
                    }else if (!window.isNaN(parseFloat(changelist.value))){
                        obj.can_plot = true
                        obj.values.push(changelist.value)
                    }
                }
                // overwrite fields of obj with fields from changelist
                _.assign(obj, changelist)
                // update expressions array which will trigger and event, which will
                // cause components to re-render
                State.set('expressions', expressions)
            }else{
                // error
            }
        }
    },
    click_delete_gdb_variable: function(e){
        e.stopPropagation() // not sure if this is still needed
        Expressions.delete_gdb_variable(e.currentTarget.dataset.gdb_variable)
    },
    delete_gdb_variable: function(gdbvar){
        // delete locally
        Expressions._delete_local_gdb_var_data(gdbvar)
        // delete in gdb too
        GdbApi.run_gdb_command(`-var-delete ${gdbvar}`)
    },
    /**
     * Delete local copy of gdb variable (all its children are deleted too
     * since they are stored as fields in the object)
     */
    _delete_local_gdb_var_data: function(gdb_var_name){
        let expressions = State.get('expressions')
        _.remove(expressions, v => v.name === gdb_var_name)
        State.set('expressions', expressions)
    },
}
Expressions.render = _.debounce(Expressions._render, 50, {leading: true})


const Locals = {
    el: $('#locals'),
    init: function(){
        window.addEventListener('event_inferior_program_exited', Locals.event_inferior_program_exited)
        window.addEventListener('event_inferior_program_running', Locals.event_inferior_program_running)
        window.addEventListener('event_inferior_program_paused', Locals.event_inferior_program_paused)
        window.addEventListener('event_global_state_changed', Locals.event_global_state_changed)
        $('body').on('click', '.locals_autocreate_new_expr', Locals.click_locals_autocreate_new_expr)
        Locals.clear()
    },
    event_global_state_changed: function(){
        Locals.render()
    },
    render: function(){
        if(State.get('locals').length === 0){
            Locals.el.html('<span class=placeholder>no variables in this frame</span>')
            return
        }
        let sorted_local_objs = _.sortBy(State.get('locals'), unsorted_obj => unsorted_obj.name)
        let html = sorted_local_objs.map(local => {
            let obj = Locals.get_autocreated_obj_from_expr(local.name)
            if(obj){
                let expr = local.name
                , is_root = true
                if(obj.numchild > 0){
                    return Expressions.get_ul_for_var_with_children(expr, obj, is_root)
                }else{
                    return Expressions.get_ul_for_var_without_children(expr, obj, is_root)
                }

            }else{
                // turn hex addresses into links to view memory

                let value = ''
                , plus_or_minus
                , cls

                if('value' in local){
                    value = Memory.make_addrs_into_links(local.value)
                    plus_or_minus = local.type.indexOf('*') !== -1  ? '+' : ''// make plus if value is a pointer (has asterisk)
                }else{
                    // this is not a simple type, so no value was returned. Display the plus to indicate
                    // it can be clicked (which will autocreate and expression that populates the fields)
                    plus_or_minus = '+'
                }

                if(plus_or_minus === '+'){
                    cls = 'locals_autocreate_new_expr pointer'
                }


                // return local variable name, value (if available), and type
                    return  `
                        <span class='${cls}' data-expression='${local.name}'>
                            ${plus_or_minus} ${local.name}: ${value}
                        </span>
                        <span class='var_type'>
                            ${_.trim(local.type)}
                        </span>
                        <p>
                        `
            }

        })
        Locals.el.html(html.join(''))
    },
    click_locals_autocreate_new_expr: function(e){
        let expr = e.currentTarget.dataset.expression
        if(expr){
            Expressions.create_variable(expr, true)
        }
    },
    get_autocreated_obj_from_expr: function(expr){
        for(let obj of State.get('expressions')){
            if(obj.expression === expr && obj.autocreated_for_locals === true){
                return obj
            }
        }
        return null
    },
    clear_autocreated_exprs: function(){
        let exprs_objs_to_remove = State.get('expressions').filter(obj => obj.autocreated_for_locals !== false)
        exprs_objs_to_remove.map(obj => Expressions.delete_gdb_variable(obj.name))
    },
    clear: function(){
        Locals.clear_autocreated_exprs()
        Locals.el.html('<span class=placeholder>not paused</span>')
    },
    event_inferior_program_exited: function(){
        Locals.clear()
    },
    event_inferior_program_running: function(){
        Locals.clear()
    },
    event_inferior_program_paused: function(){
    },
}

/**
 * The Threads component
 */
const Threads = {
    el: $('#threads'),
    init: function(){
        $("body").on("click", ".select_thread_id", Threads.click_select_thread_id)
        $("body").on("click", ".select_frame", Threads.click_select_frame)
        Threads.render()

        window.addEventListener('event_global_state_changed', Threads.event_global_state_changed)
    },
    event_global_state_changed: function(){
        Threads.render()
    },
    click_select_thread_id: function(e){
        GdbApi.run_gdb_command(`-thread-select ${e.currentTarget.dataset.thread_id}`)
        GdbApi.refresh_state_for_gdb_pause()
    },
    /**
     * select a frame and jump to the line in source code
     * triggered when clicking on an object with the "select_frame" class
     * must have data attributes: framenum, fullname, line
     *
     */
    click_select_frame: function(e){
        Threads.select_frame(e.currentTarget.dataset.framenum)
    },
    select_frame: function(framenum){
        window.dispatchEvent(new CustomEvent('event_select_frame', {'detail': parseInt(framenum)}))
    },
    render: function(){
        if(State.get('threads').length > 0){
            let body = []
            for(let t of State.get('threads')){

                if(State.get('interpreter') === 'lldb'){
                    console.log('TODOLLDB - find current thread id')
                }

                let is_current_thread_being_rendered = (parseInt(t.id) === State.get('current_thread_id'))
                , cls = is_current_thread_being_rendered ? 'bold' : ''

                let thread_text = `<span class=${cls}>thread id ${t.id}, core ${t.core} (${t.state})</span>`

                // add thread name
                if(is_current_thread_being_rendered){
                    body.push(thread_text)
                }else{
                    // add class to allow user to click and select this thread
                    body.push(`
                        <span class='select_thread_id pointer' data-thread_id='${t.id}'>
                            ${thread_text}
                        </span>
                        <br>
                        `)
                }

                if(is_current_thread_being_rendered || State.get('interpreter') === 'lldb'){
                    // add stack if current thread
                    for (let s of State.get('stack')){
                        if(s.addr === t.frame.addr){
                            body.push(Threads.get_stack_table(State.get('stack'), t.frame.addr, is_current_thread_being_rendered, t.id))
                            break
                        }
                    }
                }else{
                    // add frame if not current thread
                    body.push(Threads.get_stack_table([t.frame], '', is_current_thread_being_rendered, t.id))
                }
            }

            Threads.el.html(body.join(''))
        }else{
            Threads.el.html('<span class=placeholder>not paused</span>')
        }
    },
    get_stack_table: function(stack, cur_addr, is_current_thread_being_rendered, thread_id){
        let _stack = $.extend(true, [], stack)
            , table_data = []

        var frame_num = 0
        for (let s of _stack){

            // let arrow = (cur_addr === s.addr) ? `<span class='glyphicon glyphicon-arrow-right' style='margin-right: 4px;'></span>` : ''
            let bold = (State.get('selected_frame_num') === frame_num && is_current_thread_being_rendered) ? 'bold' : ''
            let fullname = 'fullname' in s ? s.fullname : '?'
                , line = 'line' in s ? s.line : '?'
                , attrs = is_current_thread_being_rendered ? `class="select_frame pointer ${bold}"` : `class="select_thread_id pointer ${bold}" data-thread_id=${thread_id}`
                , function_name =`
                <span ${attrs} data-framenum=${s.level}>
                    ${s.func}
                </span>`

            table_data.push([function_name, `${s.file}:${s.line}`])
            frame_num++
        }
        if(_stack.length === 0){
            table_data.push(['unknown', 'unknown'])
        }
        return Util.get_table([], table_data, 'font-size: 0.9em;')
    },
    set_threads: function(threads){
        State.Set('threads', $.extend(true, [], threads))
        Threads.render()
    },
    set_thread_id: function(id){
        State.set('current_thread_id',  parseInt(id))
    },
}

/**
 * Component with checkboxes that allow the user to show/hide various components
 */
const VisibilityToggler = {
    /**
     * Set up events and render checkboxes
     */
    init: function(){
        $("body").on("click", ".visibility_toggler", VisibilityToggler.click_visibility_toggler)
    },
    /**
     * Update visibility of components as defined by
     * the checkboxes
     */
    click_visibility_toggler: function(e){
        if(e.target.classList.contains('glyphicon-ban-circle') || e.target.classList.contains('btn')){
            // don't toggle visibility if the clear button was pressed
            return
        }

        // toggle visiblity of target
        $(e.currentTarget.dataset.visibility_target_selector_string).toggleClass('hidden')

        // make triangle point down or to the right
        if($(e.currentTarget.dataset.visibility_target_selector_string).hasClass('hidden')){
            $(e.currentTarget.dataset.glyph_selector).addClass('glyphicon-chevron-right').removeClass('glyphicon-chevron-down')
        }else{
            $(e.currentTarget.dataset.glyph_selector).addClass('glyphicon-chevron-down').removeClass('glyphicon-chevron-right')
        }
    }
}

/**
 * Component to shutdown gdbgui
 */
const ShutdownGdbgui = {
    el: $('#shutdown_gdbgui'),
    /**
     * Set up events and render checkboxes
     */
    init: function(){
        ShutdownGdbgui.el.click(ShutdownGdbgui.click_shutdown_button)
    },
    click_shutdown_button: function(){
        if (window.confirm('This will terminate the gdbgui for all browser tabs running gdbgui (and their gdb processes). Continue?') === true) {
            // ShutdownGdbgui.shutdown()
            window.location = '/shutdown'
        } else {
            // don't do anything
        }
    },
}

/**
 * Modal component that is hidden by default, but shown
 * when render is called. The user must close the modal to
 * resume using the GUI.
 */
const Modal = {
    /**
     * Call when an important modal message must be shown
     */
    render: function(title, body){
        $('#modal_title').html(title)
        $('#modal_body').html(body)
        $('#gdb_modal').modal('show')
    }
}

/**
 * This is the main callback when receiving a response from gdb.
 * This callback generally updates the state, which emits an event and
 * makes components re-render themselves.
 */
const process_gdb_response = function(response_array){
    // update status with error or with last response
    let update_status = true

    for (let r of response_array){
        // gdb mi output
        GdbMiOutput.add_mi_output(r)

        if (r.type === 'result' && r.message === 'done' && r.payload){
            // This is special GDB Machine Interface structured data that we
            // can render in the frontend
            if ('bkpt' in r.payload){
                // remove duplicate breakpoints
                let new_bkpt = r.payload.bkpt
                let cmds = State.get('breakpoints')
                    .filter(b => (new_bkpt.fullname === b.fullname && new_bkpt.func === b.func && new_bkpt.line === b.line))
                    .map(b => GdbApi.get_delete_break_cmd(b.number))
                GdbApi.run_gdb_command(cmds)

                // save this breakpoint
                let bkpt = State.save_breakpoint(r.payload.bkpt)

                // a normal breakpoint or child breakpoint
                State.set('fullname_to_render', bkpt.fullname_to_display)
                State.set('current_line_of_source_code', bkpt.line)
                State.set('current_assembly_address', undefined)

                // refresh all breakpoints
                GdbApi.refresh_breakpoints()
            }
            if ('BreakpointTable' in r.payload){
                State.save_breakpoints(r.payload)
            }
            if ('stack' in r.payload) {
                State.update_stack(r.payload.stack)
            }
            if('threads' in r.payload){
                State.set('threads', r.payload.threads)
                if(State.get('interpreter') === 'gdb'){
                    State.set('current_thread_id', parseInt(r.payload['current-thread-id']))
                }else if(State.get('interpreter') === 'lldb'){
                    // lldb does not provide this
                }
            }
            if ('register-names' in r.payload) {
                let names = r.payload['register-names']
                // filter out empty names
                State.set('register_names', names.filter(name => name !== ''))
            }
            if ('register-values' in r.payload) {
                State.set('previous_register_values', State.get('current_register_values'))
                State.set('current_register_values', r.payload['register-values'])
            }
            if ('asm_insns' in r.payload) {
                SourceCode.save_new_assembly(r.payload.asm_insns)
            }
            if ('files' in r.payload){
                if(r.payload.files.length > 0){
                    State.set('source_file_paths', _.uniq(r.payload.files.map(f => f.fullname)).sort())
                }else if (State.get('inferior_binary_path')){
                    Modal.render('Warning',
                     `This binary was not compiled with debug symbols. Recompile with the -g flag for a better debugging experience.
                     <p>
                     <p>
                     Read more: <a href="http://www.delorie.com/gnu/docs/gdb/gdb_17.html">http://www.delorie.com/gnu/docs/gdb/gdb_17.html</a>`,
                     '')
                }
            }
            if ('memory' in r.payload){
                Memory.add_value_to_cache(r.payload.memory[0].begin, r.payload.memory[0].contents)
            }
            if ('variables' in r.payload){
                State.set_locals(r.payload.variables)
            }
            if ('changelist' in r.payload){
                Expressions.handle_changelist(r.payload.changelist)
            }
            if('has_more' in r.payload && 'numchild' in r.payload && 'children' in r.payload){
                Expressions.gdb_created_children_variables(r)
            }
            if ('name' in r.payload){
                Expressions.gdb_created_root_variable(r)
            }
        } else if (r.type === 'result' && r.message === 'error'){
            // this is also special gdb mi output, but some sort of error occured

            // render it in the status bar, and don't render the last response in the array as it does by default
            if(update_status){
                StatusBar.render_from_gdb_mi_response(r)
                update_status = false
            }

            // we tried to load a binary, but gdb couldn't find it
            if(r.payload.msg === `${State.get('inferior_binary_path')}: No such file or directory.`){
                window.dispatchEvent(new Event('event_inferior_program_exited'))
            }

        } else if (r.type === 'console'){
            GdbConsoleComponent.add(r.payload, r.stream === 'stderr')
            if(State.get('gdb_version') === undefined){
                // parse gdb version from string such as
                // GNU gdb (Ubuntu 7.7.1-0ubuntu5~14.04.2) 7.7.
                let m = /GNU gdb \(.*\)\s*(.*)\./g
                let a = m.exec(r.payload)
                if(_.isArray(a) && a.length === 2){
                    State.get('gdb_version', parseFloat(a[1]))
                    localStorage.setItem('gdb_version', State.get('gdb_version'))
                }
            }
        }else if (r.type === 'output'){
            // output of program
            GdbConsoleComponent.add(r.payload, r.stream === 'stderr')
        }

        if (r.message && r.message === 'stopped' && r.payload && r.payload.reason){
            if(r.payload.reason.includes('exited')){
                window.dispatchEvent(new Event('event_inferior_program_exited'))

            }else if (r.payload.reason.includes('breakpoint-hit') || r.payload.reason.includes('end-stepping-range')){
                if (r.payload['new-thread-id']){
                    Threads.set_thread_id(r.payload['new-thread-id'])
                }
                window.dispatchEvent(new CustomEvent('event_inferior_program_paused', {'detail': r.payload.frame}))

            }else if (r.payload.reason === 'signal-received'){
                // TODO not sure what to do here, but the status bar already renders the
                // signal nicely

            }else{
                console.log('TODO handle new reason for stopping')
                console.log(r)
            }
        }
    }

    // perform any final actions
    if(update_status){
        // render response of last element of array
        StatusBar.render_from_gdb_mi_response(_.last(response_array))
        update_status = false
    }

    if(response_array.length > 0){
        // scroll to the bottom
        GdbMiOutput.scroll_to_bottom()
        GdbConsoleComponent.scroll_to_bottom()
    }
}

/**
 * the w2ui library lets you compartmentalize your dom elements: http://w2ui.com/web/demo
 * I would prefer plan javascript, but this got gdbgui working quickly
 */
const layout_style = 'background-color: #F5F6F7; border: 1px solid #dfdfdf; padding: 5px;';
$('#layout').w2layout({
    name: 'layout',
    panels: [
        { type: 'top',  size: 45, resizable: false, style: layout_style, content: $('#top'), overflow: 'hidden' },
        // { type: 'left', size: 0, resizable: false, style: layout_style, content: 'todo - add file browser' },
        { type: 'main', style: layout_style, content: $('#main'), overflow: 'hidden' },
        // { type: 'preview', size: '50%', resizable: true, style: layout_style, content: 'preview' },
        { type: 'right', size: '35%', 'min-width': '300px', resizable: true, style: layout_style, content: $('#right') },
        { type: 'bottom', size: 300, resizable: true, style: layout_style, content: $('#bottom') }
    ]
});

// initialize components
State.init()
GdbApi.init()
GdbCommandInput.init()
GdbConsoleComponent.init()
GdbMiOutput.init()
SourceCode.init()
Breakpoint.init()
BinaryLoader.init()
Registers.init()
SourceFileAutocomplete.init()
Memory.init()
Expressions.init()
Locals.init()
Threads.init()
VisibilityToggler.init()
ShutdownGdbgui.init()
Settings.init()


window.addEventListener("beforeunload", BinaryLoader.onclose)
window.onbeforeunload = () => ('text here makes dialog appear when exiting. Set function to back to null for nomal behavior.')


// and finally, if user supplied an initial command, set it in the UI, and load the
// inferior binary
if(_.isString(initial_data.initial_binary_and_args) && _.trim(initial_data.initial_binary_and_args).length > 0){
    BinaryLoader.el.val(_.trim(initial_data.initial_binary_and_args))
    BinaryLoader.set_target_app()
}

return State
})(jQuery, _, Awesomplete, io, moment, debug, initial_data)<|MERGE_RESOLUTION|>--- conflicted
+++ resolved
@@ -28,16 +28,11 @@
 /**
  * Constants
  */
-<<<<<<< HEAD
-const ENTER_BUTTON_NUM = 13, 
-      UP_BUTTON_NUM = 38, 
-      DOWN_BUTTON_NUM = 40, 
-      DATE_FORMAT = 'dddd, MMMM Do YYYY, h:mm:ss a'
-=======
 const ENTER_BUTTON_NUM = 13
-, DATE_FORMAT = 'dddd, MMMM Do YYYY, h:mm:ss a'
-, ANIMATED_REFRESH_ICON = "<span class='glyphicon glyphicon-refresh glyphicon-refresh-animate'></span>"
->>>>>>> cee19e7e
+    , UP_BUTTON_NUM = 38
+    , DOWN_BUTTON_NUM = 40
+    , DATE_FORMAT = 'dddd, MMMM Do YYYY, h:mm:ss a'
+    , ANIMATED_REFRESH_ICON = "<span class='glyphicon glyphicon-refresh glyphicon-refresh-animate'></span>"
 
 // print to console if debug is true
 let debug_print
