import {store} from './store.js';
import Registers from './Registers.js';
import Memory from './Memory.jsx';
import Modal from './Modal.js';
<<<<<<< HEAD
import Threads from './Threads.jsx';
import GdbConsoleComponent from './GdbConsole.js';
import {Expressions} from './Variables.js';
=======
import Actions from './Actions.js';
import GdbConsoleComponent from './GdbConsole.js';
import {Expressions} from './Variables.js';
import constants from './constants.js';
import process_gdb_response from './process_gdb_response.js';
>>>>>>> fdc7b05b

/* global debug */

// print to console if debug is true
let debug_print
if(debug){
    debug_print = console.info
}else{
    debug_print = function(){
        // stubbed out
    }
}

/**
 * This object contains methods to interact with
 * gdb, but does not directly render anything in the DOM.
 */
const GdbApi = {
    init: function(){
        $("body").on("click", ".gdb_cmd", GdbApi.click_gdb_cmd_button)
        $('body').on('click', '.backtrace', GdbApi.backtrace)
        $('#run_button').click(GdbApi.click_run_button)
        $('#continue_button').click(GdbApi.click_continue_button)
        $('#next_button').click(GdbApi.click_next_button)
        $('#step_button').click(GdbApi.click_step_button)
        $('#return_button').click(GdbApi.click_return_button)
        $('#next_instruction_button').click(GdbApi.click_next_instruction_button)
        $('#step_instruction_button').click(GdbApi.click_step_instruction_button)
        $('#send_interrupt_button').click(GdbApi.click_send_interrupt_button)

        const TIMEOUT_MIN = 5
        /* global io */
        GdbApi.socket = io.connect(`http://${document.domain}:${location.port}/gdb_listener`, {timeout: TIMEOUT_MIN * 60 * 1000});

        GdbApi.socket.on('connect', function(){
            debug_print('connected')
        });

        GdbApi.socket.on('gdb_response', function(response_array) {
            clearTimeout(GdbApi._waiting_for_response_timeout)
            store.set('waiting_for_response', false)
            process_gdb_response(response_array)
        });

        GdbApi.socket.on('error_running_gdb_command', function(data) {
            store.set('status', {text: `Error occurred on server when running gdb command: ${data.message}`, error: true, warning: false})
        });

        GdbApi.socket.on('gdb_pid', function(gdb_pid) {
            store.set('gdb_pid', gdb_pid)
            store.set('status', {text: `${store.get('interpreter')} process ${gdb_pid} is running for this tab`, error: false, warning: false})
        });

        GdbApi.socket.on('disconnect', function(){
            // we no longer need to warn the user before they exit the page since the gdb process
            // on the server is already gone
            window.onbeforeunload = () => null

            // show modal
            Modal.render('The gdbgui server has shutdown. This tab will no longer function as expected.')
            debug_print('disconnected')
        });
    },
    _waiting_for_response_timeout: null,
    click_run_button: function(){
        Actions.inferior_program_running()
        GdbApi.run_gdb_command('-exec-run')
    },
    inferior_is_paused: function(){
        return ([undefined, 'paused'].indexOf(store.get('inferior_program')) >= 0)
    },
    click_continue_button: function(){
        Actions.inferior_program_running()
        GdbApi.run_gdb_command('-exec-continue')
    },
    click_next_button: function(){
        Actions.inferior_program_running()
        GdbApi.run_gdb_command('-exec-next')
    },
    click_step_button: function(){
        Actions.inferior_program_running()
        GdbApi.run_gdb_command('-exec-step')
    },
    click_return_button: function(){
        // From gdb mi docs (https://sourceware.org/gdb/onlinedocs/gdb/GDB_002fMI-Program-Execution.html#GDB_002fMI-Program-Execution):
        // `-exec-return` Makes current function return immediately. Doesn't execute the inferior.
        // That means we do NOT dispatch the event `event_inferior_program_running`, because it's not, in fact, running.
        // The return also doesn't even indicate that it's paused, so we need to manually trigger the event here.
        GdbApi.run_gdb_command('-exec-return')
        Actions.inferior_program_running()
    },
    click_next_instruction_button: function(){
        Actions.inferior_program_running()
        GdbApi.run_gdb_command('-exec-next-instruction')
    },
    click_step_instruction_button: function(){
        Actions.inferior_program_running()
        GdbApi.run_gdb_command('-exec-step-instruction')
    },
    click_send_interrupt_button: function(){
        Actions.inferior_program_running()
        GdbApi.run_gdb_command('-exec-interrupt')
    },
    click_gdb_cmd_button: function(e){
        if (e.currentTarget.dataset.cmd !== undefined){
            // run single command
            // i.e. <a data-cmd='cmd' />
            GdbApi.run_gdb_command(e.currentTarget.dataset.cmd)
        }else if (e.currentTarget.dataset.cmd0 !== undefined){
            // run multiple commands
            // i.e. <a data-cmd0='cmd 0' data-cmd1='cmd 1' data-...>
            let cmds = []
            let i = 0
            let cmd = e.currentTarget.dataset[`cmd${i}`]
            // extract all commands into an array, then run them
            // (max of 100 commands)
            while(cmd !== undefined && i < 100){
                cmds.push(cmd)
                i++
                cmd = e.currentTarget.dataset[`cmd${i}`]
            }
            GdbApi.run_gdb_command(cmds)
        }else{
            console.error('expected cmd or cmd0 [cmd1, cmd2, ...] data attribute(s) on element')
        }
    },
    select_frame: function(framenum){
        GdbApi.run_command_and_refresh_state(`-stack-select-frame ${framenum}`)
    },
    select_thread_id: function(thread_id){
        GdbApi.run_command_and_refresh_state(`-thread-select ${thread_id}`)
    },
    /**
     * Before sending a command, set a timeout to notify the user that something might be wrong
     * if a response from gdb is not received
     */
    waiting_for_response: function(){
        store.set('waiting_for_response', true)
        const WAIT_TIME_SEC = 3
        clearTimeout(GdbApi._waiting_for_response_timeout)
        GdbApi._waiting_for_response_timeout = setTimeout(
            () => {
                let text = `It's been over ${WAIT_TIME_SEC} seconds. Is an inferior program loaded and running?`
                store.set('waiting_for_response', false)
                store.set('status', {text: text, error: false, warning: true})
                GdbConsoleComponent.add(text, true)
                GdbConsoleComponent.scroll_to_bottom()
            },
            WAIT_TIME_SEC * 1000)
    },
    /**
     * runs a gdb cmd (or commands) directly in gdb on the backend
     * validates command before sending, and updates the gdb console and status bar
     * @param cmd: a string or array of strings, that are directly evaluated by gdb
     * @return nothing
     */
    run_gdb_command: function(cmd){
        if(_.trim(cmd) === ''){
            return
        }

        let cmds = cmd
        if(_.isString(cmds)){
            cmds = [cmds]
        }

        // add the send command to the console to show commands that are
        // automatically run by gdb
        if(store.get('show_all_sent_commands_in_console')){
            GdbConsoleComponent.add_sent_commands(cmds)
        }

        GdbApi.waiting_for_response()
        GdbApi.socket.emit('run_gdb_command', {cmd: cmds})
    },
    /**
     * Run a user-defined command, then refresh the store
     * @param user_cmd (str or array): command or commands to run before refreshing store
     */
    run_command_and_refresh_state: function(user_cmd){
        if(!user_cmd){
            console.error('missing required argument')
            return
        }
        let cmds = []
        if(_.isArray(user_cmd)){
            cmds = cmds.concat(user_cmd)
        }else if (_.isString(user_cmd) && user_cmd.length > 0){
            cmds.push(user_cmd)
        }
        cmds = cmds.concat(GdbApi._get_refresh_state_for_pause_cmds())
        GdbApi.run_gdb_command(cmds)
    },
    backtrace: function(){
        let cmds = ['backtrace']
        cmds = cmds.concat(GdbApi._get_refresh_state_for_pause_cmds())
        GdbApi.run_gdb_command(cmds)
    },
    /**
     * Get array of commands to send to gdb that refreshes everything in the
     * frontend
     */
    _get_refresh_state_for_pause_cmds: function(){
        let cmds = [
            // get info on current thread
            '-thread-info',
            // print the name, type and value for simple data types,
            // and the name and type for arrays, structures and unions.
            '-stack-list-variables --simple-values',
            // flush inferior process' output (if any)
            // by default, it only flushes when the program terminates
            // so this additional call is needed
            GdbApi.get_flush_output_cmd()
        ]
        if(store.get('interpreter') === 'gdb'){
            // update all user-defined variables in gdb
            cmds.push('-var-update --all-values *')
        }else if(store.get('interpreter') === 'lldb'){
            // the * arg doesn't work, so loop over all
            // names and push commands for each
            cmds = cmds.concat(Expressions.get_update_cmds())
        }

        // update registers
        cmds = cmds.concat(Registers.get_update_cmds())

        // re-fetch memory over desired range as specified by DOM inputs
        cmds = cmds.concat(Memory.get_gdb_commands_from_inputs())

        // refresh breakpoints
        cmds.push(GdbApi.get_break_list_cmd())

        // List the frames currently on the stack.
        cmds.push('-stack-list-frames')
        return cmds
    },
    refresh_breakpoints: function(){
        GdbApi.run_gdb_command([GdbApi.get_break_list_cmd()])
    },
    get_inferior_binary_last_modified_unix_sec(path){
        $.ajax({
            url: "/get_last_modified_unix_sec",
            cache: false,
            method: 'GET',
            data: {'path': path},
            success: GdbApi._recieve_last_modified_unix_sec,
            error: GdbApi._error_getting_last_modified_unix_sec,
        })
    },
    get_insert_break_cmd: function(fullname, line){
        if(store.get('interpreter') === 'gdb'){
            return [`-break-insert ${fullname}:${line}`]
        }else{
            console.log('TODOLLDB - find mi-friendly command')
            return [`breakpoint set --file ${fullname} --line ${line}`]
        }
    },
    get_delete_break_cmd: function(bkpt_num){
        if(store.get('interpreter') === 'gdb'){
            return `-break-delete ${bkpt_num}`
        }else{
            console.log('TODOLLDB - find mi-friendly command')
            return `breakpoint delete ${bkpt_num}`
        }
    },
    get_break_list_cmd: function(){
        if(store.get('interpreter') === 'gdb'){
            return '-break-list'
        }else if(store.get('interpreter') === 'lldb'){
            console.log('TODOLLDB - find mi-friendly command')
            return 'breakpoint list'
        }
    },
    get_flush_output_cmd: function(){
        if(store.get('language') === 'c_family'){
            if(store.get('interpreter') === 'gdb'){
                return constants.IGNORE_ERRORS_TOKEN_STR + '-data-evaluate-expression fflush(0)'
            }else if(store.get('interpreter') === 'lldb'){
                return ''
            }
        }else if(store.get('language') === 'go'){
            return ''  // TODO?
        }else if (store.get('language') === 'rust'){
            return ''  // TODO?
        }
    },
    _recieve_last_modified_unix_sec(data){
        if(data.path === store.get('inferior_binary_path')){
            store.set('inferior_binary_path_last_modified_unix_sec', data.last_modified_unix_sec)
        }
    },
    _error_getting_last_modified_unix_sec(data){
        void(data)
        store.set('inferior_binary_path', null)
    }
}

export default GdbApi;<|MERGE_RESOLUTION|>--- conflicted
+++ resolved
@@ -2,17 +2,11 @@
 import Registers from './Registers.js';
 import Memory from './Memory.jsx';
 import Modal from './Modal.js';
-<<<<<<< HEAD
-import Threads from './Threads.jsx';
-import GdbConsoleComponent from './GdbConsole.js';
-import {Expressions} from './Variables.js';
-=======
 import Actions from './Actions.js';
 import GdbConsoleComponent from './GdbConsole.js';
 import {Expressions} from './Variables.js';
 import constants from './constants.js';
 import process_gdb_response from './process_gdb_response.js';
->>>>>>> fdc7b05b
 
 /* global debug */
 
